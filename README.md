--- conflicted
+++ resolved
@@ -56,49 +56,6 @@
 
 ## Device limitations
 
-<<<<<<< HEAD
-| Package name | API level | Watch | Watch<br>emulator | TV | TV<br>emulator | Remarks |
-|-|:-:|:-:|:-:|:-:|:-:|-|
-| [**audioplayers_tizen**](packages/audioplayers) | 5.5 | ✔️ | ✔️ | ✔️ | ✔️ |
-| [**battery_plus_tizen**](packages/battery_plus) | 5.5 | ✔️ | ✔️ | ❌ | ❌ | No battery |
-| [**camera_tizen**](packages/camera) | 5.5 | ❌ | ❌ | ❌ | ❌ | No camera |
-| [**connectivity_plus_tizen**](packages/connectivity_plus) | 5.5 | ✔️ | ⚠️ | ✔️ | ✔️ | Returns incorrect connection status |
-| [**device_info_plus_tizen**](packages/device_info_plus) | 5.5 | ✔️ | ✔️ | ✔️ | ✔️ |
-| [**firebase_core**](packages/firebase_core) | 5.5 | ✔️ | ✔️ | ✔️ | ✔️ |
-| [**flutter_app_badger_tizen**](packages/flutter_app_badger) | 5.5 | ✔️ | ✔️ | ❌ | ❌ | API not supported |
-| [**flutter_secure_storage_tizen**](packages/flutter_secure_storage) | 5.5 | ✔️ | ✔️ | ✔️ | ✔️ |
-| [**flutter_tts_tizen**](packages/flutter_tts) | 5.5 | ✔️ | ✔️ | ✔️ | ✔️ |
-| [**flutter_webrtc_tizen**](packages/flutter_webrtc) | 6.0 | ❌ | ❌ | ✔️ | ❌ | No camera |
-| [**geolocator_tizen**](packages/geolocator) | 5.5 | ✔️ | ✔️ | ❌ | ❌ | Not applicable for TV |
-| [**google_maps_flutter_tizen**](packages/google_maps_flutter) | 5.5 | ✔️ | ✔️ | ✔️ | ✔️ |
-| [**google_sign_in_tizen**](packages/google_sign_in) | 5.5 | ✔️ | ✔️ | ✔️ | ✔️ |
-| [**image_picker_tizen**](packages/image_picker) | 5.5 | ⚠️ | ❌ | ❌ | ❌ | No camera,<br>No file manager app |
-| [**in_app_purchase_tizen**](packages/in_app_purchase) | 5.5 | ❌ | ❌ | ✔️ | ❌ | Only applicable for TV |
-| [**integration_test_tizen**](packages/integration_test) | 5.5 | ✔️ | ✔️ | ✔️ | ✔️ |
-| [**messageport_tizen**](packages/messageport) | 5.5 | ✔️ | ✔️ | ✔️ | ✔️ |
-| [**network_info_plus_tizen**](packages/network_info_plus) | 5.5 | ✔️ | ❌ | ✔️ | ❌ | API not supported on emulator |
-| [**package_info_plus_tizen**](packages/package_info_plus) | 5.5 | ✔️ | ✔️ | ✔️ | ✔️ |
-| [**path_provider_tizen**](packages/path_provider) | 5.5 | ✔️ | ✔️ | ✔️ | ✔️ |
-| [**permission_handler_tizen**](packages/permission_handler) | 5.5 | ✔️ | ✔️ | ⚠️ | ⚠️ | Not applicable for TV |
-| [**sensors_plus_tizen**](packages/sensors_plus) | 5.5 | ✔️ | ✔️ | ❌ | ❌ | No sensor hardware |
-| [**shared_preferences_tizen**](packages/shared_preferences) | 5.5 | ✔️ | ✔️ | ✔️ | ✔️ |
-| [**sqflite_tizen**](packages/sqflite) | 5.5 | ✔️ | ✔️ | ✔️ | ✔️ |
-| [**tizen_app_control**](packages/tizen_app_control) | 5.5 | ✔️ | ✔️ | ✔️ | ✔️ |
-| [**tizen_app_manager**](packages/tizen_app_manager) | 5.5 | ✔️ | ✔️ | ✔️ | ✔️ |
-| [**tizen_audio_manager**](packages/tizen_audio_manager) | 5.5 | ✔️ | ✔️ | ✔️ | ✔️ |
-| [**tizen_bundle**](packages/tizen_bundle) | 5.5 | ✔️ | ✔️ | ✔️ | ✔️ |
-| [**tizen_log**](packages/tizen_log) | 5.5 | ✔️ | ✔️ | ❌ | ❌ | Not applicable for TV |
-| [**tizen_notification**](packages/tizen_notification) | 5.5 | ❌ | ✔️ | ✔️ | ✔️ | API not supported |
-| [**tizen_package_manager**](packages/tizen_package_manager) | 5.5 | ✔️ | ✔️ | ✔️ | ✔️ |
-| [**tizen_rpc_port**](packages/tizen_rpc_port) | 6.5 | ✔️ | ✔️ | ✔️ | ✔️ |
-| [**url_launcher_tizen**](packages/url_launcher) | 5.5 | ✔️ | ❌ | ✔️ | ❌ | No browser app |
-| [**video_player_tizen**](packages/video_player) | 5.5 | ✔️ | ✔️ | ✔️ | ❌ | TV emulator issue |
-| [**video_player_videohole**](packages/video_player_videohole) | 5.5 | ❌ | ❌ | ✔️ | ❌ | Only for TV devices |
-| [**wakelock_tizen**](packages/wakelock) | 5.5 | ✔️ | ✔️ | ❌ | ❌ | Cannot override system settings |
-| [**wearable_rotary**](packages/wearable_rotary) | 5.5 | ✔️ | ✔️ | ❌ | ❌ | Not applicable for TV |
-| [**webview_flutter_lwe**](packages/webview_flutter_lwe) | 5.5 | ✔️ | ✔️ | ✔️ | ✔️ | Not for production use |
-| [**webview_flutter_tizen**](packages/webview_flutter) | 5.5 | ❌ | ❌ | ✔️ | ✔️ | API not supported |
-=======
 | Package name | Watch | Watch<br>emulator | TV | TV<br>emulator | Remarks |
 |-|:-:|:-:|:-:|:-:|-|
 | [**audioplayers_tizen**](packages/audioplayers) | ✔️ | ✔️ | ✔️ | ✔️ |
@@ -115,6 +72,7 @@
 | [**google_maps_flutter_tizen**](packages/google_maps_flutter) | ✔️ | ✔️ | ✔️ | ✔️ |
 | [**google_sign_in_tizen**](packages/google_sign_in) | ✔️ | ✔️ | ✔️ | ✔️ |
 | [**image_picker_tizen**](packages/image_picker) | ⚠️ | ❌ | ❌ | ❌ | No camera,<br>No file manager app |
+| [**in_app_purchase_tizen**](packages/in_app_purchase) | ❌ | ❌ | ✔️ | ❌ | Only applicable for TV |
 | [**integration_test_tizen**](packages/integration_test) | ✔️ | ✔️ | ✔️ | ✔️ |
 | [**messageport_tizen**](packages/messageport) | ✔️ | ✔️ | ✔️ | ✔️ |
 | [**network_info_plus_tizen**](packages/network_info_plus) | ✔️ | ❌ | ✔️ | ❌ | API not supported on emulator |
@@ -138,5 +96,4 @@
 | [**wakelock_tizen**](packages/wakelock) | ✔️ | ✔️ | ❌ | ❌ | Cannot override system settings |
 | [**wearable_rotary**](packages/wearable_rotary) | ✔️ | ✔️ | ❌ | ❌ | Not applicable for TV |
 | [**webview_flutter_lwe**](packages/webview_flutter_lwe) | ✔️ | ✔️ | ✔️ | ✔️ | Not for production use |
-| [**webview_flutter_tizen**](packages/webview_flutter) | ❌ | ❌ | ✔️ | ✔️ | API not supported |
->>>>>>> f07bb2f5
+| [**webview_flutter_tizen**](packages/webview_flutter) | ❌ | ❌ | ✔️ | ✔️ | API not supported |