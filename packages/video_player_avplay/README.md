# video_player_avplay

[![pub package](https://img.shields.io/pub/v/video_player_avplay.svg)](https://pub.dev/packages/video_player_avplay)

A downloadable plugin which supports MMPlayer and PlusPlayer(PlusPlayer is a new multimedia player object-oriented designed) on Tizen TV devices.

This plugin is only supported on Tizen TV devices. If you are targeting other types of devices or are not interested in playing DRM content in your app, use [`video_player`](https://pub.dev/packages/video_player) and [`video_player_tizen`](https://pub.dev/packages/video_player_tizen) instead.

## Usage

To use this package, add `video_player_avplay` as a dependency in your `pubspec.yaml` file.

```yaml
dependencies:
<<<<<<< HEAD
  video_player_avplay: ^0.7.3
=======
  video_player_avplay: ^0.7.4
>>>>>>> c95a0188
```

Then you can import `video_player_avplay` in your Dart code:

```dart
import 'package:video_player_avplay/video_player.dart';
```

Note that `video_player_avplay` is not compatible with the original `video_player` plugin. If you're writing a cross-platform app for Tizen and other platforms, it is recommended to create two separate source files and import `video_player` and `video_player_avplay` in the files respectively.

Change api-version in tizen-manifest.xml according to your TV version.

Note that `video_player_avplay` uses a compiled dynamic library, change the api-version according to your TV version in tizen-manifest.xml :

```xml
<manifest package="xxx" version="1.0.0" api-version="6.0">
```

> [!NOTE]
> This plugin for a specific api-version does not provide OS version compatibility.
> | `api-version` | TizenOS version |
> |:-:|:-:|
> |6.0|6.0|
> |6.5|6.5 ~ 9.0|
> |7.0|7.0 ~ 9.0|
> |8.0|8.0 ~ 9.0|
> |9.0|9.0|
> |10.0|10.0|
>
> When you build an application with this plugin, version-specific [dynamic libraries](https://github.com/flutter-tizen/plugins/tree/master/packages/video_player_avplay/tizen/lib/armel) are packaged together based on the api-version information in tizen-manifest.xml. 
> If you are planning to distribute an application that includes this plugin, you will need to build a TPK package for each TizenOS version (api-version in tizen-manifest.xml). Please refer to the [Samsung Developers](https://developer.samsung.com/smarttv/develop) for information on TizenOS versions by [TV model groups](https://developer.samsung.com/smarttv/develop/specifications/tv-model-groups.html).
> 
> If you plan to distribute from TizenOS version 6.0 to 10.0, it should be packaged as follows.
> - `<.... api-version="6.0" version="1.0.0" ...> # for TizenOS 6.0.`
> - `<.... api-version="6.5" version="1.0.1" ...> # for TizenOS 6.5 ~ 9.0.`
> - `<.... api-version="10.0" version="1.0.2" ...> # for TizenOS 10.0.`
>
> If you plan to distribute from TizenOS version 7.0 to 10.0, it should be packaged as follows.
> - `<.... api-version="7.0" version="1.0.0" ...> # for TizenOS 7.0 ~ 9.0.`
> - `<.... api-version="10.0" version="1.0.1" ...> # for TizenOS 10.0.`

Note that if you play dash streams, please add dash format when creating the player:
```dart
    VideoPlayerController.network(
      'https://xxx.mpd',
      formatHint: VideoFormat.dash);
```

### Example

```dart
import 'package:flutter/material.dart';
import 'package:video_player_avplay/video_player.dart';

class RemoteVideo extends StatefulWidget {
  const RemoteVideo({Key? key}) : super(key: key);

  @override
  State<RemoteVideo> createState() => _RemoteVideoState();
}

class _RemoteVideoState extends State<RemoteVideo> {
  late VideoPlayerController _controller;

  @override
  void initState() {
    super.initState();
    _controller = VideoPlayerController.network(
      'https://media.w3.org/2010/05/bunny/trailer.mp4',
      drmConfigs: const DrmConfigs(
        type: DrmType.playready,
        licenseServerUrl:
            'http://test.playready.microsoft.com/service/rightsmanager.asmx',
      ),
    );
    _controller.addListener(() => setState(() {}));
    _controller.initialize().then((_) => setState(() {}));
  }

  @override
  void dispose() {
    _controller.dispose();
    super.dispose();
  }

  @override
  Widget build(BuildContext context) {
    return Center(
      child: AspectRatio(
        aspectRatio: _controller.value.aspectRatio,
        child: Stack(
          alignment: Alignment.bottomCenter,
          children: <Widget>[
            VideoPlayer(_controller),
            ClosedCaption(text: _controller.value.caption.text),
            GestureDetector(
              onTap: () {
                _controller.value.isPlaying
                    ? _controller.pause()
                    : _controller.play();
              },
            ),
            VideoProgressIndicator(_controller, allowScrubbing: true),
          ],
        ),
      ),
    );
  }
}
```

## Required privileges

To use this plugin, you may need to declare the following privileges in your `tizen-manifest.xml` file.

```xml
<privileges>
  <privilege>http://tizen.org/privilege/mediastorage</privilege>
  <privilege>http://tizen.org/privilege/externalstorage</privilege>
  <privilege>http://tizen.org/privilege/internet</privilege>
  <privilege>http://developer.samsung.com/privilege/drmplay</privilege>
</privileges>
```

- The mediastorage privilege (`http://tizen.org/privilege/mediastorage`) is required to play video files located in the internal storage.
- The externalstorage privilege (`http://tizen.org/privilege/externalstorage`) is required to play video files located in the external storage.
- The internet privilege (`http://tizen.org/privilege/internet`) is required to play any URL from the network.
- The drmplay privilege (`http://developer.samsung.com/privilege/drmplay`) is required to play DRM content. The app must be signed with a [partner-level certificate](https://docs.tizen.org/application/dotnet/get-started/certificates/creating-certificates) to use this privilege.

For detailed information on Tizen privileges, see [Tizen Docs: API Privileges](https://docs.tizen.org/application/dotnet/get-started/api-privileges).

## Limitations

This plugin is not supported on TV emulators.

The following options are not currently supported.

- `VideoPlayerOptions.allowBackgroundPlayback`
- `VideoPlayerOptions.mixWithOthers`

This plugin has the following limitations.

- The `httpHeaders` option of `VideoPlayerController.network` only support `Cookie` and `User-Agent`.
- The `setPlaybackSpeed` method will fail if triggered within the last 3 seconds of the video.
- The playback speed will reset to 1.0 when the video is replayed in loop mode.
- The `seekTo` method works only when the playback speed is 1.0, and it sets the video position to the nearest keyframe, not the exact value passed.
- The `setLooping` method only works when the player's DataSourceType is DataSourceType.asset.<|MERGE_RESOLUTION|>--- conflicted
+++ resolved
@@ -12,11 +12,7 @@
 
 ```yaml
 dependencies:
-<<<<<<< HEAD
-  video_player_avplay: ^0.7.3
-=======
-  video_player_avplay: ^0.7.4
->>>>>>> c95a0188
+  video_player_avplay: ^0.7.5
 ```
 
 Then you can import `video_player_avplay` in your Dart code:
