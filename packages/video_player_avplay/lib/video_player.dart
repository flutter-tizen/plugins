// Copyright 2023 Samsung Electronics Co., Ltd. All rights reserved.
// Copyright 2013 The Flutter Authors. All rights reserved.
// Use of this source code is governed by a BSD-style license that can be
// found in the LICENSE file.

import 'dart:async';
import 'dart:io';

import 'package:device_info_plus_tizen/device_info_plus_tizen.dart';
import 'package:flutter/foundation.dart';
import 'package:flutter/material.dart';
import 'package:flutter/services.dart';
import 'package:flutter_tizen/flutter_tizen.dart' as tizen;

import 'src/ad_info_from_dash.dart';
import 'src/closed_caption_file.dart';
import 'src/drm_configs.dart';
import 'src/hole.dart';
import 'src/tracks.dart';
import 'video_player_platform_interface.dart';

export 'src/closed_caption_file.dart';
export 'src/drm_configs.dart';
export 'src/tracks.dart';

/// This will be used to set the ResumeTime when player restore.
typedef RestoreTimeCallback = int Function();

/// This will be used to set the RecreateMessage when player restore.
typedef RestoreDataSourceCallback = DataSource Function();

VideoPlayerPlatform? _lastVideoPlayerPlatform;

VideoPlayerPlatform get _videoPlayerPlatform {
  final VideoPlayerPlatform currentInstance = VideoPlayerPlatform.instance;
  if (_lastVideoPlayerPlatform != currentInstance) {
    // This will clear all open videos on the platform when a full restart is
    // performed.
    currentInstance.init();
    _lastVideoPlayerPlatform = currentInstance;
  }
  return currentInstance;
}

/// The duration, current position, buffering state, error state and settings
/// of a [VideoPlayerController].
@immutable
class VideoPlayerValue {
  /// Constructs a video with the given values. Only [duration] is required. The
  /// rest will initialize with default values when unset.
  const VideoPlayerValue({
    required this.duration,
    this.size = Size.zero,
    this.position = Duration.zero,
    this.textCaption = TextCaption.none,
    this.pictureCaption = PictureCaption.none,
    this.captionOffset = Duration.zero,
    this.tracks = const <Track>[],
    this.buffered = 0,
    this.isInitialized = false,
    this.isPlaying = false,
    this.isLooping = false,
    this.isBuffering = false,
    this.volume = 1.0,
    this.playbackSpeed = 1.0,
    this.errorDescription,
    this.isCompleted = false,
    this.adInfo,
<<<<<<< HEAD
    this.manifestUpdated,
=======
    this.manifestInfo,
>>>>>>> 706d0e64
  });

  /// Returns an instance for a video that hasn't been loaded.
  VideoPlayerValue.uninitialized()
      : this(
          duration: DurationRange(Duration.zero, Duration.zero),
          isInitialized: false,
        );

  /// Returns an instance with the given [errorDescription].
  VideoPlayerValue.erroneous(String errorDescription)
      : this(
          duration: DurationRange(Duration.zero, Duration.zero),
          isInitialized: false,
          errorDescription: errorDescription,
        );

  /// This constant is just to indicate that parameter is not passed to [copyWith]
  /// workaround for this issue https://github.com/dart-lang/language/issues/2009
  static const String _defaultErrorDescription = 'defaultErrorDescription';

  /// The total duration of the video.
  ///
  /// The duration is [Duration.zero] if the video hasn't been initialized.
  final DurationRange duration;

  /// The current playback position.
  final Duration position;

  /// The [TextCaption] that should be displayed based on the current [position].
  ///
  ///  If there is no text caption for the current
  /// [position], this will be a [TextCaption.none] object.
  final TextCaption textCaption;

  /// The [PictureCaption] that should be displayed based on the current [position].
  ///
  ///  If there is no text caption for the current
  /// [position], this will be a [PictureCaption.none] object.
  final PictureCaption pictureCaption;

  /// The [Duration] that should be used to offset the current [position] to get the correct [Caption].
  ///
  /// Defaults to Duration.zero.
  final Duration captionOffset;

  /// The currently buffered size.
  final int buffered;

  /// True if the video is playing. False if it's paused.
  final bool isPlaying;

  /// True if the video is looping.
  final bool isLooping;

  /// True if the video is currently buffering.
  final bool isBuffering;

  /// The current volume of the playback.
  final double volume;

  /// The current speed of the playback.
  final double playbackSpeed;

  /// The current playback tracks.
  final List<Track> tracks;

  /// A description of the error if present.
  ///
  /// If [hasError] is false this is `null`.
  final String? errorDescription;

  /// True if video has finished playing to end.
  ///
  /// Reverts to false if video position changes, or video begins playing.
  /// Does not update if video is looping.
  final bool isCompleted;

  /// The [size] of the currently loaded video.
  final Size size;

  /// Indicates whether or not the video has been loaded and is ready to play.
  final bool isInitialized;

  /// Provides information about advertisements embedded within a DASH video stream.
  ///
  /// This property holds an [AdInfoFromDash] object when an advertisement event
  /// is detected during video playback. It is particularly relevant for DASH
  /// (Dynamic Adaptive Streaming over HTTP) streams that contain ad breaks.
  /// When the video player transitions to an ad segment, this property will be
  /// populated with metadata about the current advertisement, allowing the
  /// application to react to ad events (e.g., display an ad overlay, skip button,
  /// or other ad-related UI).
  ///
  /// If no ad is currently playing or if the video stream does not support
  /// ad information, this property will be `null`. You can check [hasAdInfo]
  /// to determine if ad information is available.
  final AdInfoFromDash? adInfo;

<<<<<<< HEAD
  ///
  final String? manifestUpdated;
=======
  /// Provides information about manifest when the DASH streaming manifest is
  /// updated (e.g., when new video segments become available, bitrate changes
  /// occur, or the stream configuration is modified), this property will be
  /// populated with the updated manifest information.
  ///
  /// If no manifest update has occurred or if the video format does not
  /// support dynamic manifest updates, this property will be `null`. You can
  /// check [hasManifestUpdated] to determine if manifest information is available.
  final String? manifestInfo;
>>>>>>> 706d0e64

  /// Indicates whether or not the video is in an error state. If this is true
  /// [errorDescription] should have information about the problem.
  bool get hasError => errorDescription != null;

  /// Indicates whether or not the video has ADInfo.
  bool get hasAdInfo => adInfo != null;

<<<<<<< HEAD
  ///
  bool get hasManifestUpdated => manifestUpdated != null;
=======
  /// Indicates whether the video has updated its manifest.
  bool get hasManifestUpdated => manifestInfo != null;
>>>>>>> 706d0e64

  /// Returns [size.width] / [size.height].
  ///
  /// Will return `1.0` if:
  /// * [isInitialized] is `false`
  /// * [size.width], or [size.height] is equal to `0.0`
  /// * aspect ratio would be less than or equal to `0.0`
  double get aspectRatio {
    if (!isInitialized || size.width == 0 || size.height == 0) {
      return 1.0;
    }
    final double aspectRatio = size.width / size.height;
    if (aspectRatio <= 0) {
      return 1.0;
    }
    return aspectRatio;
  }

  /// Returns the [TextCaption] that should be displayed based on the current [position].
  /// If the value of [textCaption.end] has greater than the current [position], this will be a [TextCaption.none] object.
  /// Only used for [copyWith].
  TextCaption get _currentTextCaption {
    return position > textCaption.end ? TextCaption.none : textCaption;
  }

  /// Returns the [PictureCaption] that should be displayed based on the current [position].
  /// If the value of [PictureCaption.end] has greater than the current [position], this will be a [PictureCaption.none] object.
  /// Only used for [copyWith].
  PictureCaption get _currentPictureCaption {
    return position > pictureCaption.end ? PictureCaption.none : pictureCaption;
  }

  /// Returns a new instance that has the same values as this current instance,
  /// except for any overrides passed in as arguments to [copyWidth].
  VideoPlayerValue copyWith({
    DurationRange? duration,
    Size? size,
    Duration? position,
    TextCaption? textCaption,
    PictureCaption? pictureCaption,
    Duration? captionOffset,
    List<Track>? tracks,
    int? buffered,
    bool? isInitialized,
    bool? isPlaying,
    bool? isLooping,
    bool? isBuffering,
    double? volume,
    double? playbackSpeed,
    String? errorDescription = _defaultErrorDescription,
    bool? isCompleted,
    AdInfoFromDash? adInfo,
<<<<<<< HEAD
    String? manifestUpdated,
=======
    String? manifestInfo,
>>>>>>> 706d0e64
  }) {
    return VideoPlayerValue(
      duration: duration ?? this.duration,
      size: size ?? this.size,
      textCaption: textCaption ?? _currentTextCaption,
      pictureCaption: pictureCaption ?? _currentPictureCaption,
      position: position ?? this.position,
      captionOffset: captionOffset ?? this.captionOffset,
      tracks: tracks ?? this.tracks,
      buffered: buffered ?? this.buffered,
      isInitialized: isInitialized ?? this.isInitialized,
      isPlaying: isPlaying ?? this.isPlaying,
      isLooping: isLooping ?? this.isLooping,
      isBuffering: isBuffering ?? this.isBuffering,
      volume: volume ?? this.volume,
      playbackSpeed: playbackSpeed ?? this.playbackSpeed,
      errorDescription: errorDescription != _defaultErrorDescription
          ? errorDescription
          : this.errorDescription,
      isCompleted: isCompleted ?? this.isCompleted,
      adInfo: adInfo,
<<<<<<< HEAD
      manifestUpdated: manifestUpdated,
=======
      manifestInfo: manifestInfo,
>>>>>>> 706d0e64
    );
  }

  @override
  String toString() {
    return '${objectRuntimeType(this, 'VideoPlayerValue')}('
        'duration: $duration, '
        'size: $size, '
        'position: $position, '
        'textCaption: $textCaption, '
        'pictureCaption: $pictureCaption, '
        'captionOffset: $captionOffset, '
        'tracks: $tracks, '
        'buffered: $buffered, '
        'isInitialized: $isInitialized, '
        'isPlaying: $isPlaying, '
        'isLooping: $isLooping, '
        'isBuffering: $isBuffering, '
        'volume: $volume, '
        'playbackSpeed: $playbackSpeed, '
        'errorDescription: $errorDescription, '
        'adInfo: $adInfo, '
<<<<<<< HEAD
        'manifestUpdated: $manifestUpdated, '
=======
        'manifestInfo: $manifestInfo, '
>>>>>>> 706d0e64
        'isCompleted: $isCompleted),';
  }

  @override
  bool operator ==(Object other) =>
      identical(this, other) ||
      other is VideoPlayerValue &&
          runtimeType == other.runtimeType &&
          duration == other.duration &&
          size == other.size &&
          position == other.position &&
          textCaption == other.textCaption &&
          pictureCaption == other.pictureCaption &&
          captionOffset == other.captionOffset &&
          listEquals(tracks, other.tracks) &&
          buffered == other.buffered &&
          isInitialized == other.isInitialized &&
          isPlaying == other.isPlaying &&
          isLooping == other.isLooping &&
          isBuffering == other.isBuffering &&
          volume == other.volume &&
          playbackSpeed == other.playbackSpeed &&
          errorDescription == other.errorDescription &&
          adInfo == other.adInfo &&
<<<<<<< HEAD
          manifestUpdated == other.manifestUpdated &&
=======
          manifestInfo == other.manifestInfo &&
>>>>>>> 706d0e64
          isCompleted == other.isCompleted;

  @override
  int get hashCode => Object.hash(
        duration,
        size,
        position,
        textCaption,
        pictureCaption,
        captionOffset,
        tracks,
        buffered,
        isInitialized,
        isPlaying,
        isLooping,
        isBuffering,
        volume,
        playbackSpeed,
        errorDescription,
        adInfo,
<<<<<<< HEAD
        manifestUpdated,
=======
        manifestInfo,
>>>>>>> 706d0e64
        isCompleted,
      );
}

/// Controls a platform video player, and provides updates when the state is
/// changing.
///
/// Instances must be initialized with initialize.
///
/// The video is displayed in a Flutter app by creating a [VideoPlayer] widget.
///
/// To reclaim the resources used by the player call [dispose].
///
/// After [dispose] all further calls are ignored.
class VideoPlayerController extends ValueNotifier<VideoPlayerValue> {
  /// Constructs a [VideoPlayerController] playing a video from an asset.
  ///
  /// The name of the asset is given by the [dataSource] argument and must not be
  /// null. The [package] argument must be non-null when the asset comes from a
  /// package and null otherwise.
  VideoPlayerController.asset(
    this.dataSource, {
    this.package,
    this.closedCaptionFile,
    this.videoPlayerOptions,
  })  : dataSourceType = DataSourceType.asset,
        formatHint = null,
        httpHeaders = const <String, String>{},
        drmConfigs = null,
        playerOptions = const <String, dynamic>{},
        streamingProperty = null,
        super(
          VideoPlayerValue(
            duration: DurationRange(Duration.zero, Duration.zero),
          ),
        );

  /// Constructs a [VideoPlayerController] playing a video from obtained from
  /// the network.
  ///
  /// The URI for the video is given by the [dataSource] argument and must not be
  /// null.
  /// **Android only**: The [formatHint] option allows the caller to override
  /// the video format detection code.
  /// [httpHeaders] option allows to specify HTTP headers
  /// for the request to the [dataSource].
  VideoPlayerController.network(
    this.dataSource, {
    this.formatHint,
    this.closedCaptionFile,
    this.videoPlayerOptions,
    this.httpHeaders = const <String, String>{},
    this.drmConfigs,
    this.playerOptions,
    this.streamingProperty,
  })  : dataSourceType = DataSourceType.network,
        package = null,
        super(
          VideoPlayerValue(
            duration: DurationRange(Duration.zero, Duration.zero),
          ),
        );

  /// Constructs a [VideoPlayerController] playing a video from a file.
  ///
  /// This will load the file from the file-URI given by:
  /// `'file://${file.path}'`.
  VideoPlayerController.file(
    File file, {
    this.closedCaptionFile,
    this.videoPlayerOptions,
  })  : dataSource = 'file://${file.path}',
        dataSourceType = DataSourceType.file,
        package = null,
        formatHint = null,
        httpHeaders = const <String, String>{},
        drmConfigs = null,
        playerOptions = const <String, dynamic>{},
        streamingProperty = null,
        super(
          VideoPlayerValue(
            duration: DurationRange(Duration.zero, Duration.zero),
          ),
        );

  /// Constructs a [VideoPlayerController] playing a video from a contentUri.
  ///
  /// This will load the video from the input content-URI.
  /// This is supported on Android only.
  VideoPlayerController.contentUri(
    Uri contentUri, {
    this.closedCaptionFile,
    this.videoPlayerOptions,
  })  : assert(
          defaultTargetPlatform == TargetPlatform.android,
          'VideoPlayerController.contentUri is only supported on Android.',
        ),
        dataSource = contentUri.toString(),
        dataSourceType = DataSourceType.contentUri,
        package = null,
        formatHint = null,
        httpHeaders = const <String, String>{},
        drmConfigs = null,
        playerOptions = const <String, dynamic>{},
        streamingProperty = null,
        super(
          VideoPlayerValue(
            duration: DurationRange(Duration.zero, Duration.zero),
          ),
        );

  /// The URI to the video file. This will be in different formats depending on
  /// the [DataSourceType] of the original video.
  final String dataSource;

  /// HTTP headers used for the request to the [dataSource].
  /// Only for [VideoPlayerController.network].
  /// Always empty for other video types.
  final Map<String, String> httpHeaders;

  /// Configurations for playing DRM content (optional).
  /// Only for [VideoPlayerController.network].
  final DrmConfigs? drmConfigs;

  /// Player Options used for add additional parameters.
  /// Only for [VideoPlayerController.network].
  final Map<String, dynamic>? playerOptions;

  /// Sets specific feature values for HTTP, MMS, or specific streaming engine (Smooth Streaming, HLS, DASH, DivX Plus Streaming, or Widevine).
  /// The available streaming properties depend on the streaming protocol or engine.
  /// Only for [VideoPlayerController.network].
  final Map<StreamingPropertyType, String>? streamingProperty;

  /// **Android only**. Will override the platform's generic file format
  /// detection with whatever is set here.
  final VideoFormat? formatHint;

  /// Describes the type of data source this [VideoPlayerController]
  /// is constructed with.
  final DataSourceType dataSourceType;

  /// Provide additional configuration options (optional). Like setting the audio mode to mix
  final VideoPlayerOptions? videoPlayerOptions;

  /// Only set for [asset] videos. The package that the asset was loaded from.
  final String? package;

  /// Optional field to specify a file containing the closed
  /// captioning.
  ///
  /// This future will be awaited and the file will be loaded when
  /// [initialize()] is called.
  final Future<ClosedCaptionFile>? closedCaptionFile;

  ClosedCaptionFile? _closedCaptionFile;
  Timer? _timer;
  Timer? _durationTimer;
  bool _isDisposed = false;
  Completer<void>? _creatingCompleter;
  StreamSubscription<dynamic>? _eventSubscription;
  _VideoAppLifeCycleObserver? _lifeCycleObserver;
  RestoreDataSourceCallback? _onRestoreDataSource;
  RestoreTimeCallback? _onRestoreTime;

  /// The id of a player that hasn't been initialized.
  @visibleForTesting
  static const int kUninitializedPlayerId = -1;
  int _playerId = kUninitializedPlayerId;

  /// This is just exposed for testing. It shouldn't be used by anyone depending
  /// on the plugin.
  @visibleForTesting
  int get playerId => _playerId;

  final MethodChannel _channel = const MethodChannel(
    'dev.flutter.videoplayer.drm',
  );

  Future<void> _checkPlatformAndApiVersion() async {
    final DeviceInfoPluginTizen deviceInfoPlugin = DeviceInfoPluginTizen();
    final TizenDeviceInfo deviceInfo = await deviceInfoPlugin.tizenInfo;

    if ((deviceInfo.platformVersion != null &&
            deviceInfo.platformVersion!.isNotEmpty) &&
        tizen.apiVersion != 'none') {
      if (deviceInfo.platformVersion != tizen.apiVersion) {
        final double? platformVersion = double.tryParse(
          deviceInfo.platformVersion!,
        );
        final double? apiVersion = double.tryParse(tizen.apiVersion);
        if (platformVersion != null && apiVersion != null) {
          if (platformVersion == 6.0 || platformVersion == 10.0) {
            throw Exception(
              'The current TizenOS version is $platformVersion and the app API version($apiVersion). The app API version must also be $platformVersion. '
              'The avplay plugin, with an apiVersion of $apiVersion does not guarantee compatibility with other TizenOS versions. Therefore '
              'Please set the "api-version" in tizen-manifest.xml to $platformVersion and rebuild.',
            );
          } else if ((platformVersion >= 6.5 && platformVersion <= 9.0) &&
              (apiVersion == 6.0 || apiVersion == 10.0)) {
            throw Exception(
              'The current TizenOS version is $platformVersion and the app API version($apiVersion). The app API version must be at least 6.5. '
              'The avplay plugin, with an apiVersion of $apiVersion does not guarantee compatibility with other TizenOS versions. Therefore '
              'Please set the "api-version" in tizen-manifest.xml to a minimum of 6.5 and rebuild.',
            );
          }
        }
      }
    }
  }

  /// Attempts to open the given [dataSource] and load metadata about the video.
  Future<void> initialize() async {
    await _checkPlatformAndApiVersion();

    final bool allowBackgroundPlayback =
        videoPlayerOptions?.allowBackgroundPlayback ?? false;
    if (!allowBackgroundPlayback) {
      _lifeCycleObserver = _VideoAppLifeCycleObserver(this);
    }
    _lifeCycleObserver?.initialize();
    _creatingCompleter = Completer<void>();

    late DataSource dataSourceDescription;
    switch (dataSourceType) {
      case DataSourceType.asset:
        dataSourceDescription = DataSource(
          sourceType: DataSourceType.asset,
          asset: dataSource,
          package: package,
        );
      case DataSourceType.network:
        dataSourceDescription = DataSource(
          sourceType: DataSourceType.network,
          uri: dataSource,
          formatHint: formatHint,
          httpHeaders: httpHeaders,
          drmConfigs: drmConfigs,
          playerOptions: playerOptions,
          streamingProperty: streamingProperty,
        );
      case DataSourceType.file:
        dataSourceDescription = DataSource(
          sourceType: DataSourceType.file,
          uri: dataSource,
        );
      case DataSourceType.contentUri:
        dataSourceDescription = DataSource(
          sourceType: DataSourceType.contentUri,
          uri: dataSource,
        );
    }

    if (videoPlayerOptions?.mixWithOthers != null) {
      await _videoPlayerPlatform.setMixWithOthers(
        videoPlayerOptions!.mixWithOthers,
      );
    }

    _playerId = (await _videoPlayerPlatform.create(dataSourceDescription)) ??
        kUninitializedPlayerId;
    _creatingCompleter!.complete(null);
    final Completer<void> initializingCompleter = Completer<void>();

    void eventListener(VideoEvent event) {
      if (_isDisposed) {
        return;
      }

      switch (event.eventType) {
        case VideoEventType.initialized:
        case VideoEventType.restored:
          value = value.copyWith(
            duration: event.duration,
            size: event.size,
            isInitialized: event.duration != null,
            errorDescription: null,
            isCompleted: false,
          );
          if (VideoEventType.initialized == event.eventType) {
            assert(
              !initializingCompleter.isCompleted,
              'VideoPlayerController already initialized. This is typically a '
              'sign that an implementation of the VideoPlayerPlatform '
              '(${_videoPlayerPlatform.runtimeType}) has a bug and is sending '
              'more than one initialized event per instance.',
            );
            if (initializingCompleter.isCompleted) {
              throw StateError('VideoPlayerController already initialized');
            }
            initializingCompleter.complete(null);
          }
          _applyLooping();
          // NOTE(jsuya): The plusplayer's SetVolume() work when player is
          // paused or played, so it changes the order of _applyPlayPause()
          // and _applyVolume().
          if (event.eventType == VideoEventType.restored &&
              _onRestoreDataSource != null) {
            play();
          } else {
            _applyPlayPause();
          }
          _applyVolume();
          _durationTimer?.cancel();
          _durationTimer = _createDurationTimer();
        case VideoEventType.completed:
          // In this case we need to stop _timer, set isPlaying=false, and
          // position=value.duration. Instead of setting the values directly,
          // we use pause() and seekTo() to ensure the platform stops playing
          // and seeks to the last frame of the video.
          pause().then((void pauseResult) => seekTo(value.duration.end));
          value = value.copyWith(
              isCompleted: true,
              textCaption: TextCaption.none,
              pictureCaption: PictureCaption.none);
          _durationTimer?.cancel();
        case VideoEventType.bufferingUpdate:
          value = value.copyWith(buffered: event.buffered);
        case VideoEventType.bufferingStart:
          value = value.copyWith(isBuffering: true);
        case VideoEventType.bufferingEnd:
          value = value.copyWith(isBuffering: false);
        case VideoEventType.subtitleUpdate:
          final Duration textDuration = event.textDuration == 0
              ? Duration.zero
              : Duration(milliseconds: event.textDuration!);
          if (event.picture?.isNotEmpty ?? false) {
            final PictureCaption pictureCaption = PictureCaption(
              number: 0,
              start: value.position,
              end: value.position + textDuration,
              picture: event.picture,
              pictureWidth: event.pictureWidth,
              pictureHeight: event.pictureHeight,
            );
            value = value.copyWith(pictureCaption: pictureCaption);
          } else {
            final List<SubtitleAttribute> subtitleAttributes =
                SubtitleAttribute.fromEventSubtitleAttrList(
              event.subtitleAttributes,
            );

            final (
              TextOriginAndExtent?,
              TextStyle?,
              AlignmentGeometry,
              Color,
              double
            ) subtitleAttr =
                TextCaption.processSubtitleAttributes(subtitleAttributes);
            final TextOriginAndExtent? actualTextOriginAndExtent =
                subtitleAttr.$1;
            final TextStyle? actualTextStyle = subtitleAttr.$2;
            final AlignmentGeometry actualTextAlign = subtitleAttr.$3;
            final Color actualWindowBgColor = subtitleAttr.$4;
            final double actualFontSize = subtitleAttr.$5;

            final TextCaption textCaption = TextCaption(
                number: 0,
                start: value.position,
                end: value.position + textDuration,
                text: event.text ?? '',
                subtitleAttributes: subtitleAttributes,
                textStyle: actualTextStyle,
                textOriginAndExtent: actualTextOriginAndExtent,
                textAlign: actualTextAlign,
                windowBgColor: actualWindowBgColor,
                fontSize: actualFontSize);
            value = value.copyWith(textCaption: textCaption);
          }
        case VideoEventType.isPlayingStateUpdate:
          if (event.isPlaying ?? false) {
            value = value.copyWith(
              isPlaying: event.isPlaying,
              isCompleted: false,
            );
            _timer ??= _createTimer();
          } else {
            value = value.copyWith(isPlaying: event.isPlaying);
          }
        case VideoEventType.adFromDash:
          final AdInfoFromDash? adInfo =
              AdInfoFromDash.fromAdInfoMap(event.adInfo);
          value = value.copyWith(adInfo: adInfo);
<<<<<<< HEAD
        case VideoEventType.manifestUpdated:
          value = value.copyWith(manifestUpdated: event.manifestUpdated);
=======
        case VideoEventType.manifestInfoUpdated:
          value = value.copyWith(manifestInfo: event.manifestInfo);
>>>>>>> 706d0e64
        case VideoEventType.unknown:
          break;
      }
    }

    if (closedCaptionFile != null) {
      _closedCaptionFile ??= await closedCaptionFile;
      value = value.copyWith(textCaption: _getCaptionAt(value.position));
    }

    if (drmConfigs?.licenseCallback != null) {
      _channel.setMethodCallHandler((MethodCall call) async {
        if (call.method == 'requestLicense') {
          final Map<dynamic, dynamic> argumentsMap =
              call.arguments as Map<dynamic, dynamic>;
          final Uint8List message = argumentsMap['message']! as Uint8List;
          return drmConfigs!.licenseCallback!(message);
        } else {
          throw Exception('not implemented ${call.method}');
        }
      });
    }

    void errorListener(Object obj) {
      final PlatformException e = obj as PlatformException;
      value = VideoPlayerValue.erroneous(e.message!);
      _timer?.cancel();
      _durationTimer?.cancel();
      if (!initializingCompleter.isCompleted) {
        initializingCompleter.completeError(obj);
      }
    }

    _eventSubscription = _videoPlayerPlatform
        .videoEventsFor(_playerId)
        .listen(eventListener, onError: errorListener);
    return initializingCompleter.future;
  }

  @override
  Future<void> dispose() async {
    if (_creatingCompleter != null) {
      await _creatingCompleter!.future;
      if (!_isDisposed) {
        _isDisposed = true;
        _timer?.cancel();
        _durationTimer?.cancel();
        await _eventSubscription?.cancel();
        await _videoPlayerPlatform.dispose(_playerId);
      }
      _lifeCycleObserver?.dispose();
    }
    _isDisposed = true;
    super.dispose();
  }

  /// Starts playing the video.
  ///
  /// If the video is at the end, this method starts playing from the beginning.
  ///
  /// This method returns a future that completes as soon as the "play" command
  /// has been sent to the platform, not when playback itself is totally
  /// finished.
  Future<void> play() async {
    if (value.position == value.duration.end) {
      await seekTo(Duration.zero);
    }
    value = value.copyWith(isPlaying: true);
    await _applyPlayPause();
  }

  /// Sets the video activated. Use it if create two native players.
  Future<bool> activate() async {
    return _applyActivate();
  }

  /// Sets the video deactivated. Use it if create two native players.
  Future<bool> deactivate() async {
    return _applyDeactivate();
  }

  /// Sets whether or not the video should loop after playing once. See also
  /// [VideoPlayerValue.isLooping].
  Future<void> setLooping(bool looping) async {
    value = value.copyWith(isLooping: looping);
    await _applyLooping();
  }

  /// Pauses the video.
  Future<void> pause() async {
    value = value.copyWith(isPlaying: false);
    await _applyPlayPause();
  }

  /// The duration in the current video.
  Future<DurationRange?> get duration async {
    if (_isDisposed || _durationTimer == null) {
      return null;
    }
    return _videoPlayerPlatform.getDuration(_playerId);
  }

  Timer _createDurationTimer() {
    return Timer.periodic(const Duration(milliseconds: 1000), (
      Timer timer,
    ) async {
      if (_isDisposed) {
        return;
      }
      final DurationRange? newDuration = await duration;
      if (newDuration == null) {
        return;
      }
      _updateDuration(newDuration);
    });
  }

  Future<void> _applyLooping() async {
    if (_isDisposedOrNotInitialized) {
      return;
    }
    await _videoPlayerPlatform.setLooping(_playerId, value.isLooping);
  }

  Future<bool> _applyActivate() async {
    if (_isDisposedOrNotInitialized) {
      return false;
    }
    return _videoPlayerPlatform.setActivate(_playerId);
  }

  Future<bool> _applyDeactivate() async {
    if (_isDisposedOrNotInitialized) {
      return false;
    }
    return _videoPlayerPlatform.setDeactivate(_playerId);
  }

  Future<void> _applyPlayPause() async {
    if (_isDisposedOrNotInitialized) {
      return;
    }
    if (value.isPlaying) {
      await _videoPlayerPlatform.play(_playerId);

      // Cancel previous timer.
      _timer?.cancel();
      _timer = _createTimer();
    } else {
      _timer?.cancel();
      await _videoPlayerPlatform.pause(_playerId);
    }
  }

  Future<void> _applyVolume() async {
    if (_isDisposedOrNotInitialized) {
      return;
    }
    await _videoPlayerPlatform.setVolume(_playerId, value.volume);
  }

  Future<void> _applyPlaybackSpeed() async {
    if (_isDisposedOrNotInitialized) {
      return;
    }

    await _videoPlayerPlatform.setPlaybackSpeed(_playerId, value.playbackSpeed);
  }

  /// The position in the current video.
  Future<Duration?> get position async {
    if (_isDisposed || _timer == null) {
      return null;
    }
    return _videoPlayerPlatform.getPosition(_playerId);
  }

  Timer _createTimer() {
    return Timer.periodic(const Duration(milliseconds: 500), (
      Timer timer,
    ) async {
      if (_isDisposed) {
        return;
      }
      final Duration? newPosition = await position;
      if (newPosition != null) {
        _updatePosition(newPosition);
      }
    });
  }

  /// Sets the video's current timestamp to be at [moment]. The next
  /// time the video is played it will resume from the given [moment].
  ///
  /// If [moment] is outside of the video's full range it will be automatically
  /// and silently clamped.
  Future<void> seekTo(Duration position) async {
    if (_isDisposedOrNotInitialized) {
      return;
    }
    if (position > value.duration.end) {
      position = value.duration.end;
    } else if (position < Duration.zero) {
      position = Duration.zero;
    }
    await _videoPlayerPlatform.seekTo(_playerId, position);
    _updatePosition(position);
  }

  /// The video tracks in the current video.
  Future<List<VideoTrack>?> get videoTracks async {
    if (!value.isInitialized || _isDisposed) {
      return null;
    }
    return _videoPlayerPlatform.getVideoTracks(_playerId);
  }

  /// The audio tracks in the current video.
  Future<List<AudioTrack>?> get audioTracks async {
    if (!value.isInitialized || _isDisposed) {
      return null;
    }
    return _videoPlayerPlatform.getAudioTracks(_playerId);
  }

  /// The text tracks in the current video.
  Future<List<TextTrack>?> get textTracks async {
    if (!value.isInitialized || _isDisposed) {
      return null;
    }
    return _videoPlayerPlatform.getTextTracks(_playerId);
  }

  /// Sets the selected tracks.
  Future<bool> setTrackSelection(Track track) async {
    if (!value.isInitialized || _isDisposed) {
      return false;
    }
    return _videoPlayerPlatform.setTrackSelection(_playerId, track);
  }

  /// Sets the audio volume of [this].
  ///
  /// [volume] indicates a value between 0.0 (silent) and 1.0 (full volume) on a
  /// linear scale.
  Future<void> setVolume(double volume) async {
    value = value.copyWith(volume: volume.clamp(0.0, 1.0));
    await _applyVolume();
  }

  /// Retrieves a specific property value obtained by the streaming engine (Smooth Streaming, HLS, DASH, or Widevine).
  Future<String> getStreamingProperty(StreamingPropertyType type) async {
    if (_isDisposedOrNotInitialized) {
      return '';
    }

    final Future<String> streamingProperty =
        _videoPlayerPlatform.getStreamingProperty(_playerId, type);
    await streamingProperty.then((String result) {
      // ignore: avoid_print
      print('[getStreamingProperty()] type: $type, result: $result');
    });

    return streamingProperty;
  }

  /// Sets specific feature values for HTTP, MMS, or specific streaming engine (Smooth Streaming, HLS, DASH, DivX Plus Streaming, or Widevine).
  /// The available streaming properties depend on the streaming protocol or engine.
  /// Use the CUSTOM_MESSAGE property for streaming engine or CP-specific settings.
  Future<void> setStreamingProperty(
    StreamingPropertyType type,
    String value,
  ) async {
    if (_isDisposedOrNotInitialized) {
      return;
    }
    if (formatHint != VideoFormat.dash &&
        (type == StreamingPropertyType.dashToken ||
            type == StreamingPropertyType.openHttpHeader)) {
      throw Exception(
          'setStreamingProperty().$type only support for dash format!');
    }
    return _videoPlayerPlatform.setStreamingProperty(_playerId, type, value);
  }

  /// Sets the buffer size for the play and resume scenarios. The time buffer size must be at least 4 seconds.
  /// For example, if a 10 second buffer size is set, playback can only start or resume after 10 seconds of media has accumulated in the buffer.
  /// Play scenarios include user-initiated streaming playback and whenever media playback is starting for the first time.
  /// Resume scenarios include resuming playback after pause or seek operations, or when lack of data causes playback rebuffering.
  Future<bool> setBufferConfig(BufferConfigType type, int value) async {
    if (_isDisposedOrNotInitialized) {
      return false;
    }
    return _videoPlayerPlatform.setBufferConfig(_playerId, type, value);
  }

  /// Set the rotate angle of display
  Future<bool> setDisplayRotate(DisplayRotation rotation) async {
    if (_isDisposedOrNotInitialized) {
      return false;
    }

    return _videoPlayerPlatform.setDisplayRotate(_playerId, rotation);
  }

  /// Set the video display mode.
  Future<bool> setDisplayMode(DisplayMode displayMode) async {
    if (_isDisposedOrNotInitialized) {
      return false;
    }

    return _videoPlayerPlatform.setDisplayMode(_playerId, displayMode);
  }

  /// [optional]Set the restoreDataSource and resumeTime of video.
  /// For live streaming or DRM-encrypted content playback, you must check whether the
  /// streaming URL has changed or the DRM session or license has expired, and specify
  /// the new URL and DRM information as needed.
  ///
  /// * restoreDataSource[optional][nullable]: Optional updated restoreDataSource after
  ///   suspend, includes elements such as the new URL and DRM information.
  ///   If null, the dataSource stored at 'initailize()' is used.
  ///   For live streaming or DRM-encrypted content playback, in case the URL has changed
  ///   or the DRM license or session has expired, checking for and passing the newest URL
  ///   is recommended.
  /// * resumeTime[optional][default=-1]: (milliseconds) Optional position from which to
  ///   resume playback in three scenarios: the streaming type is live, power off/on
  ///   within 5 seconds, or changing the URL(that is, restoreDataSource is non-null).
  ///   If less than 0, the position stored at '_suspend()' is used.
  void setRestoreData({
    RestoreDataSourceCallback? restoreDataSource,
    RestoreTimeCallback? resumeTime,
  }) {
    _onRestoreDataSource = restoreDataSource;
    _onRestoreTime = resumeTime;
  }

  /// Pauses the player when the application is sent to the background.
  /// Saves the current statistics for the ongoing playback session.
  Future<void> _suspend() async {
    if (_isDisposedOrNotInitialized) {
      return;
    }

    await _videoPlayerPlatform.suspend(_playerId);
    _durationTimer?.cancel();
    _timer?.cancel();
    _timer = null;
  }

  /// Restores the player state when the application is resumed.
  Future<void> _restore() async {
    if (_isDisposedOrNotInitialized) {
      return;
    }

    final DataSource? dataSource =
        (_onRestoreDataSource != null) ? _onRestoreDataSource!() : null;
    final int resumeTime = (_onRestoreTime != null) ? _onRestoreTime!() : -1;

    await _videoPlayerPlatform.restore(
      _playerId,
      dataSource: dataSource,
      resumeTime: resumeTime,
    );
  }

  /// Set dashplusplayer properties,can be called after initialized.
  Future<bool> setData(Map<DashPlayerProperty, Object> data) async {
    if (_isDisposedOrNotInitialized) {
      return false;
    }

    return _videoPlayerPlatform.setData(playerId, data);
  }

  /// Get dashplusplayer properties,can be called after initialized.
  Future<Map<DashPlayerProperty, Object>> getData(
    Set<DashPlayerProperty> keys,
  ) async {
    if (_isDisposedOrNotInitialized) {
      return <DashPlayerProperty, Object>{};
    }

    final Future<Map<DashPlayerProperty, Object>> data =
        _videoPlayerPlatform.getData(playerId, keys);
    await data.then((Object result) {
      // ignore: avoid_print
      print('[getData()] result: \n$result');
    });

    return data;
  }

  /// Updates the authentication token for the current DASH video stream.
  ///
  /// This method is used for DASH stream that requires token-based authentication.
  /// The server hosting the DASH stream may have token validation enabled, requiring
  /// a valid token to be included in the request URL to access the video segments.
  ///
  /// The [dashToken] parameter should contain the new authentication token string.
  /// When this API is called, it will dynamically update the token used for
  /// subsequent network requests. In the current implementation, the URL associated
  /// with the video source must contain a placeholder segment in the format
  /// "token=XXX". Calling this API will replace the "XXX" part of the placeholder
  /// with the new [dashToken] value.
  ///
  /// This method can only be called after the video player has been initialized
  /// and is currently playing a DASH format video. An exception will be thrown if
  /// called under other video formats.
  ///
  /// Returns `true` if the token was successfully updated, `false` otherwise.
  Future<bool> updateDashToken(String dashToken) async {
    if (_isDisposedOrNotInitialized) {
      return false;
    }

    if (formatHint != VideoFormat.dash) {
      throw Exception('updateDashToken() only support for dash format!');
    }

    return _videoPlayerPlatform.updateDashToken(playerId, dashToken);
  }

  /// Get activated(selected) track infomation of the associated media.
  Future<List<Track>> getActiveTrackInfo() async {
    if (_isDisposedOrNotInitialized) {
      return <Track>[];
    }

    return _videoPlayerPlatform.getActiveTrackInfo(playerId);
  }

  /// Sets the playback speed of [this].
  ///
  /// [speed] indicates a speed value with different platforms accepting
  /// different ranges for speed values. The [speed] must be greater than 0.
  ///
  /// The values will be handled as follows:
  /// * On web, the audio will be muted at some speed when the browser
  ///   determines that the sound would not be useful anymore. For example,
  ///   "Gecko mutes the sound outside the range `0.25` to `5.0`" (see https://developer.mozilla.org/en-US/docs/Web/API/HTMLMediaElement/playbackRate).
  /// * On Android, some very extreme speeds will not be played back accurately.
  ///   Instead, your video will still be played back, but the speed will be
  ///   clamped by ExoPlayer (but the values are allowed by the player, like on
  ///   web).
  /// * On iOS, you can sometimes not go above `2.0` playback speed on a video.
  ///   An error will be thrown for if the option is unsupported. It is also
  ///   possible that your specific video cannot be slowed down, in which case
  ///   the plugin also reports errors.
  Future<void> setPlaybackSpeed(double speed) async {
    if (speed < 0) {
      throw ArgumentError.value(
        speed,
        'Negative playback speeds are generally unsupported.',
      );
    } else if (speed == 0) {
      throw ArgumentError.value(
        speed,
        'Zero playback speed is generally unsupported. Consider using [pause].',
      );
    }

    value = value.copyWith(playbackSpeed: speed);
    await _applyPlaybackSpeed();
  }

  /// Sets the caption offset.
  ///
  /// The [offset] will be used when getting the correct caption for a specific position.
  /// The [offset] can be positive or negative.
  ///
  /// The values will be handled as follows:
  /// *  0: This is the default behaviour. No offset will be applied.
  /// * >0: The caption will have a negative offset. So you will get caption text from the past.
  /// * <0: The caption will have a positive offset. So you will get caption text from the future.
  void setCaptionOffset(Duration offset) {
    value = value.copyWith(
      captionOffset: offset,
      textCaption: _getCaptionAt(value.position),
    );
  }

  /// The closed caption based on the current [position] in the video.
  ///
  /// If there are no closed captions at the current [position], this will
  /// return an empty [Caption].
  ///
  /// If no [closedCaptionFile] was specified, this will always return an empty
  /// [Caption].
  TextCaption _getCaptionAt(Duration position) {
    if (_closedCaptionFile == null) {
      return position > value.textCaption.end
          ? TextCaption.none
          : value.textCaption;
    }

    final Duration delayedPosition = position + value.captionOffset;
    // TODO(johnsonmh): This would be more efficient as a binary search.
    for (final TextCaption textCaption in _closedCaptionFile!.textCaptions) {
      if (textCaption.start <= delayedPosition &&
          textCaption.end >= delayedPosition) {
        return textCaption;
      }
    }

    return TextCaption.none;
  }

  PictureCaption _getPictureCaptionAt(Duration position) {
    return position > value.pictureCaption.end
        ? PictureCaption.none
        : value.pictureCaption;
  }

  void _updatePosition(Duration position) {
    value = value.copyWith(
      position: position,
      textCaption: _getCaptionAt(position),
      pictureCaption: _getPictureCaptionAt(position),
      isCompleted: position == value.duration.end,
    );
  }

  void _updateDuration(DurationRange duration) {
    value = value.copyWith(duration: duration);
  }

  @override
  void removeListener(VoidCallback listener) {
    // Prevent VideoPlayer from causing an exception to be thrown when attempting to
    // remove its own listener after the controller has already been disposed.
    if (!_isDisposed) {
      super.removeListener(listener);
    }
  }

  bool get _isDisposedOrNotInitialized => _isDisposed || !value.isInitialized;
}

class _VideoAppLifeCycleObserver extends Object with WidgetsBindingObserver {
  _VideoAppLifeCycleObserver(this._controller);

  final VideoPlayerController _controller;

  void initialize() {
    _ambiguate(WidgetsBinding.instance)!.addObserver(this);
  }

  @override
  void didChangeAppLifecycleState(AppLifecycleState state) {
    if (state == AppLifecycleState.paused) {
      _controller._suspend();
    } else if (state == AppLifecycleState.resumed) {
      _controller._restore();
    }
  }

  void dispose() {
    _ambiguate(WidgetsBinding.instance)!.removeObserver(this);
  }
}

/// Widget that displays the video controlled by [controller].
class VideoPlayer extends StatefulWidget {
  /// Uses the given [controller] for all video rendered in this widget.
  const VideoPlayer(this.controller, {super.key, this.scale = 1.0});

  /// The [VideoPlayerController] responsible for the video being rendered in
  /// this widget.
  final VideoPlayerController controller;

  /// Scales the VideoPlayer widget size.
  final double scale;

  @override
  State<VideoPlayer> createState() => _VideoPlayerState();
}

class _VideoPlayerState extends State<VideoPlayer> {
  _VideoPlayerState() {
    _listener = () {
      final int newPlayerId = widget.controller.playerId;
      if (newPlayerId != _playerId) {
        setState(() {
          _playerId = newPlayerId;
        });
      }
    };
  }

  MethodChannel windowChannel = const MethodChannel('tizen/internal/window');

  late VoidCallback _listener;

  late int _playerId;

  final GlobalKey _videoBoxKey = GlobalKey();
  Rect _playerRect = Rect.zero;

  Orientation? _playerOrientation;

  @override
  void initState() {
    super.initState();
    _playerId = widget.controller.playerId;
    // Need to listen for initialization events since the actual player ID
    // becomes available after asynchronous initialization finishes.
    widget.controller.addListener(_listener);

    WidgetsBinding.instance.addPostFrameCallback(_afterFrameLayout);
  }

  bool _isInvalid(double value) {
    return value.isInfinite || value.isNaN;
  }

  void _afterFrameLayout(_) {
    if (widget.controller.value.isInitialized) {
      final Rect rect = _getCurrentRect();
      if (rect != Rect.zero && _playerRect != rect) {
        final double offsetLeft = rect.left - rect.left.floor();
        final double offsetTop = rect.top - rect.top.floor();
        final double offsetWidth = rect.width.ceil() - rect.width;
        final double offsetHeight = rect.height.ceil() - rect.height;
        final int left = _isInvalid(rect.left) ? 0 : rect.left.floor();
        final int top = _isInvalid(rect.top) ? 0 : rect.top.floor();
        final int width = _isInvalid(rect.width)
            ? 1
            : rect.width.ceil() + ((offsetLeft > offsetWidth) ? 1 : 0);
        final int height = _isInvalid(rect.height)
            ? 1
            : rect.height.ceil() + ((offsetTop > offsetHeight) ? 1 : 0);

        _videoPlayerPlatform.setDisplayGeometry(
            _playerId, left, top, width, height);
        _playerRect = rect;
      }
    }
    WidgetsBinding.instance.addPostFrameCallback(_afterFrameLayout);
  }

  Rect _getCurrentRect() {
    final RenderObject? renderObject =
        _videoBoxKey.currentContext?.findRenderObject();
    if (renderObject == null) {
      return Rect.zero;
    }
    // ignore: deprecated_member_use
    final double pixelRatio = WidgetsBinding.instance.window.devicePixelRatio;
    final RenderBox renderBox = renderObject as RenderBox;
    final Offset offset = renderBox.localToGlobal(Offset.zero) * pixelRatio;
    final Size size = renderBox.size * pixelRatio * widget.scale;
    return offset & size;
  }

  @override
  void didUpdateWidget(VideoPlayer oldWidget) {
    super.didUpdateWidget(oldWidget);
    oldWidget.controller.removeListener(_listener);
    _playerId = widget.controller.playerId;
    widget.controller.addListener(_listener);
  }

  @override
  void deactivate() {
    super.deactivate();
    widget.controller.removeListener(_listener);
  }

  Future<void> _updatePlayerOrientation() async {
    final Orientation orientation = MediaQuery.orientationOf(context);
    int? rotate;
    if (widget.controller.value.isInitialized &&
        (_playerOrientation == null || _playerOrientation != orientation)) {
      rotate = await windowChannel.invokeMethod('getRotation');
      _playerOrientation = orientation;
    }

    if (rotate == null) {
      return;
    }

    if (rotate == 90) {
      await widget.controller.setDisplayRotate(DisplayRotation.rotation270);
    } else if (rotate == 180) {
      await widget.controller.setDisplayRotate(DisplayRotation.rotation180);
    } else if (rotate == 270) {
      await widget.controller.setDisplayRotate(DisplayRotation.rotation90);
    } else {
      await widget.controller.setDisplayRotate(DisplayRotation.rotation0);
    }
  }

  @override
  Widget build(BuildContext context) {
    _updatePlayerOrientation();
    return Container(key: _videoBoxKey, child: const Hole());
  }
}

/// Used to configure the [VideoProgressIndicator] widget's colors for how it
/// describes the video's status.
///
/// The widget uses default colors that are customizeable through this class.
class VideoProgressColors {
  /// Any property can be set to any color. They each have defaults.
  ///
  /// [playedColor] defaults to red at 70% opacity. This fills up a portion of
  /// the [VideoProgressIndicator] to represent how much of the video has played
  /// so far.
  ///
  /// [bufferedColor] defaults to blue at 20% opacity. This fills up a portion
  /// of [VideoProgressIndicator] to represent how much of the video has
  /// buffered so far.
  ///
  /// [backgroundColor] defaults to gray at 50% opacity. This is the background
  /// color behind both [playedColor] and [bufferedColor] to denote the total
  /// size of the video compared to either of those values.
  const VideoProgressColors({
    this.playedColor = const Color.fromRGBO(255, 0, 0, 0.7),
    this.bufferedColor = const Color.fromRGBO(50, 50, 200, 0.2),
    this.backgroundColor = const Color.fromRGBO(200, 200, 200, 0.5),
  });

  /// [playedColor] defaults to red at 70% opacity. This fills up a portion of
  /// the [VideoProgressIndicator] to represent how much of the video has played
  /// so far.
  final Color playedColor;

  /// [bufferedColor] defaults to blue at 20% opacity. This fills up a portion
  /// of [VideoProgressIndicator] to represent how much of the video has
  /// buffered so far.
  final Color bufferedColor;

  /// [backgroundColor] defaults to gray at 50% opacity. This is the background
  /// color behind both [playedColor] and [bufferedColor] to denote the total
  /// size of the video compared to either of those values.
  final Color backgroundColor;
}

class _VideoScrubber extends StatefulWidget {
  const _VideoScrubber({required this.child, required this.controller});

  final Widget child;
  final VideoPlayerController controller;

  @override
  _VideoScrubberState createState() => _VideoScrubberState();
}

class _VideoScrubberState extends State<_VideoScrubber> {
  bool _controllerWasPlaying = false;

  VideoPlayerController get controller => widget.controller;

  @override
  Widget build(BuildContext context) {
    void seekToRelativePosition(Offset globalPosition) {
      final RenderBox box = context.findRenderObject()! as RenderBox;
      final Offset tapPos = box.globalToLocal(globalPosition);
      final double relative = tapPos.dx / box.size.width;
      final Duration position = controller.value.duration.end * relative;
      controller.seekTo(position);
    }

    return GestureDetector(
      behavior: HitTestBehavior.opaque,
      child: widget.child,
      onHorizontalDragStart: (DragStartDetails details) {
        if (!controller.value.isInitialized) {
          return;
        }
        _controllerWasPlaying = controller.value.isPlaying;
        if (_controllerWasPlaying) {
          controller.pause();
        }
      },
      onHorizontalDragUpdate: (DragUpdateDetails details) {
        if (!controller.value.isInitialized) {
          return;
        }
        seekToRelativePosition(details.globalPosition);
      },
      onHorizontalDragEnd: (DragEndDetails details) {
        if (_controllerWasPlaying &&
            controller.value.position != controller.value.duration.end) {
          controller.play();
        }
      },
      onTapDown: (TapDownDetails details) {
        if (!controller.value.isInitialized) {
          return;
        }
        seekToRelativePosition(details.globalPosition);
      },
    );
  }
}

/// Displays the play/buffering status of the video controlled by [controller].
///
/// If [allowScrubbing] is true, this widget will detect taps and drags and
/// seek the video accordingly.
///
/// [padding] allows to specify some extra padding around the progress indicator
/// that will also detect the gestures.
class VideoProgressIndicator extends StatefulWidget {
  /// Construct an instance that displays the play/buffering status of the video
  /// controlled by [controller].
  ///
  /// Defaults will be used for everything except [controller] if they're not
  /// provided. [allowScrubbing] defaults to false, and [padding] will default
  /// to `top: 5.0`.
  const VideoProgressIndicator(
    this.controller, {
    super.key,
    this.colors = const VideoProgressColors(),
    required this.allowScrubbing,
    this.padding = const EdgeInsets.only(top: 5.0),
  });

  /// The [VideoPlayerController] that actually associates a video with this
  /// widget.
  final VideoPlayerController controller;

  /// The default colors used throughout the indicator.
  ///
  /// See [VideoProgressColors] for default values.
  final VideoProgressColors colors;

  /// When true, the widget will detect touch input and try to seek the video
  /// accordingly. The widget ignores such input when false.
  ///
  /// Defaults to false.
  final bool allowScrubbing;

  /// This allows for visual padding around the progress indicator that can
  /// still detect gestures via [allowScrubbing].
  ///
  /// Defaults to `top: 5.0`.
  final EdgeInsets padding;

  @override
  State<VideoProgressIndicator> createState() => _VideoProgressIndicatorState();
}

class _VideoProgressIndicatorState extends State<VideoProgressIndicator> {
  _VideoProgressIndicatorState() {
    listener = () {
      if (!mounted) {
        return;
      }
      setState(() {});
    };
  }

  late VoidCallback listener;

  VideoPlayerController get controller => widget.controller;

  VideoProgressColors get colors => widget.colors;

  @override
  void initState() {
    super.initState();
    controller.addListener(listener);
  }

  @override
  void deactivate() {
    controller.removeListener(listener);
    super.deactivate();
  }

  @override
  Widget build(BuildContext context) {
    Widget progressIndicator;
    if (controller.value.isInitialized) {
      final int duration = controller.value.duration.end.inMilliseconds;
      final int position = controller.value.position.inMilliseconds;

      progressIndicator = Stack(
        fit: StackFit.passthrough,
        children: <Widget>[
          LinearProgressIndicator(
            value: duration != 0 ? position / duration : 0,
            valueColor: AlwaysStoppedAnimation<Color>(colors.playedColor),
            backgroundColor: Colors.transparent,
          ),
        ],
      );
    } else {
      progressIndicator = LinearProgressIndicator(
        valueColor: AlwaysStoppedAnimation<Color>(colors.playedColor),
        backgroundColor: colors.backgroundColor,
      );
    }
    final Widget paddedProgressIndicator = Padding(
      padding: widget.padding,
      child: progressIndicator,
    );
    if (widget.allowScrubbing) {
      return _VideoScrubber(
        controller: controller,
        child: paddedProgressIndicator,
      );
    } else {
      return paddedProgressIndicator;
    }
  }
}

/// Widget for displaying closed captions on top of a video.
///
/// If [text] is null, this widget will not display anything.
///
/// If [textStyle] is supplied, it will be used to style the text in the closed
/// caption.
///
/// Note: in order to have closed captions, you need to specify a
/// [VideoPlayerController.closedCaptionFile].
///
/// Usage:
///
/// ```dart
/// Stack(children: <Widget>[
///   VideoPlayer(_controller),
///   ClosedCaption(text: _controller.value.caption.text),
/// ]),
/// ```
class ClosedCaption extends StatelessWidget {
  /// Creates a a new closed caption, designed to be used with
  /// [VideoPlayerValue.textCaption] and [VideoPlayerValue.pictureCaption].
  ///
  /// If [text] is null or empty, nothing will be displayed.
  const ClosedCaption(
      {super.key, this.textCaption, this.pictureCaption, this.customTextStyle});

  /// The text that will be shown in the closed caption, or null if no caption
  /// should be shown.
  /// If the text is empty the caption will not be shown.
  final TextCaption? textCaption;

  /// The picture that will be shown in the closed caption, or null.
  final PictureCaption? pictureCaption;

  /// Users can use it to customize the subtitle style.
  final TextStyle? customTextStyle;

  Widget _buildTextSubtitle({
    required String text,
    required TextStyle textStyle,
    Color? backgroundColor,
  }) {
    return Align(
      alignment: Alignment.bottomCenter,
      child: Padding(
        padding: const EdgeInsets.only(bottom: 24.0),
        child: DecoratedBox(
          decoration: BoxDecoration(
            color: backgroundColor ?? const Color(0xB8000000),
            borderRadius: BorderRadius.circular(2.0),
          ),
          child: Padding(
            padding: const EdgeInsets.symmetric(horizontal: 2.0),
            child: Text(text, style: textStyle),
          ),
        ),
      ),
    );
  }

  @override
  Widget build(BuildContext context) {
    if (pictureCaption?.picture?.isNotEmpty ?? false) {
      final Image subtitleImage = Image.memory(pictureCaption!.picture!,
          width: pictureCaption!.pictureWidth,
          height: pictureCaption!.pictureHeight, errorBuilder:
              (BuildContext context, Object error, StackTrace? stackTrace) {
        // ignore: avoid_print
        print('[ClosedCaption] Image.memory error: $error');
        // ignore: avoid_print
        print('[ClosedCaption] StackTrace: $stackTrace');

        return const Text('');
      });
      return Align(
          alignment: Alignment.bottomCenter,
          child: Padding(
            padding: const EdgeInsets.only(bottom: 24.0),
            child: subtitleImage,
          ));
    } else {
      final String? text = textCaption?.text;
      if (text == null || text.isEmpty) {
        return const SizedBox.shrink();
      }

      if (customTextStyle != null) {
        return _buildTextSubtitle(text: text, textStyle: customTextStyle!);
      }

      TextStyle effectiveTextStyle = textCaption?.textStyle ??
          DefaultTextStyle.of(
            context,
          ).style.copyWith(fontSize: 36.0, color: Colors.white);

      if (textCaption?.textOriginAndExtent != null) {
        final RegExp newLineRegex = RegExp(r'\r\n|\r|\n');
        final int textLine = newLineRegex.allMatches(text).length + 1;
        // ignore: avoid_print
        print('****************textLine is $textLine************************');

        return Positioned.fill(
          child: Align(
            alignment: Alignment(
              textCaption!.textOriginAndExtent!.originX,
              textCaption!.textOriginAndExtent!.originY,
            ),
            child: LayoutBuilder(
              builder: (BuildContext context, BoxConstraints constraints) {
                final double actualHeight = constraints.maxHeight *
                    (textCaption?.textOriginAndExtent?.extentHeight ?? 1.0);

                final double dynamicFontSize =
                    actualHeight / textLine * (textCaption?.fontSize ?? 1.0);

                effectiveTextStyle =
                    effectiveTextStyle.copyWith(fontSize: dynamicFontSize);

                return FractionallySizedBox(
                  widthFactor: textCaption?.textOriginAndExtent?.extentWidth,
                  heightFactor: textCaption?.textOriginAndExtent?.extentHeight,
                  child: ColoredBox(
                    color:
                        textCaption?.windowBgColor ?? const Color(0xB8000000),
                    child: Align(
                        alignment: textCaption?.textAlign ?? Alignment.center,
                        child: Text(text, style: effectiveTextStyle)),
                  ),
                );
              },
            ),
          ),
        );
      } else {
        effectiveTextStyle = effectiveTextStyle.copyWith(fontSize: 36.0);
        return _buildTextSubtitle(
            text: text,
            textStyle: effectiveTextStyle,
            backgroundColor: textCaption?.windowBgColor);
      }
    }
  }
}

/// This allows a value of type T or T? to be treated as a value of type T?.
///
/// We use this so that APIs that have become non-nullable can still be used
/// with `!` and `?` on the stable branch.
// TODO(ianh): Remove this once we roll stable in late 2021.
T? _ambiguate<T>(T? value) => value;<|MERGE_RESOLUTION|>--- conflicted
+++ resolved
@@ -66,11 +66,7 @@
     this.errorDescription,
     this.isCompleted = false,
     this.adInfo,
-<<<<<<< HEAD
-    this.manifestUpdated,
-=======
     this.manifestInfo,
->>>>>>> 706d0e64
   });
 
   /// Returns an instance for a video that hasn't been loaded.
@@ -170,10 +166,6 @@
   /// to determine if ad information is available.
   final AdInfoFromDash? adInfo;
 
-<<<<<<< HEAD
-  ///
-  final String? manifestUpdated;
-=======
   /// Provides information about manifest when the DASH streaming manifest is
   /// updated (e.g., when new video segments become available, bitrate changes
   /// occur, or the stream configuration is modified), this property will be
@@ -183,7 +175,6 @@
   /// support dynamic manifest updates, this property will be `null`. You can
   /// check [hasManifestUpdated] to determine if manifest information is available.
   final String? manifestInfo;
->>>>>>> 706d0e64
 
   /// Indicates whether or not the video is in an error state. If this is true
   /// [errorDescription] should have information about the problem.
@@ -192,13 +183,8 @@
   /// Indicates whether or not the video has ADInfo.
   bool get hasAdInfo => adInfo != null;
 
-<<<<<<< HEAD
-  ///
-  bool get hasManifestUpdated => manifestUpdated != null;
-=======
   /// Indicates whether the video has updated its manifest.
   bool get hasManifestUpdated => manifestInfo != null;
->>>>>>> 706d0e64
 
   /// Returns [size.width] / [size.height].
   ///
@@ -251,11 +237,7 @@
     String? errorDescription = _defaultErrorDescription,
     bool? isCompleted,
     AdInfoFromDash? adInfo,
-<<<<<<< HEAD
-    String? manifestUpdated,
-=======
     String? manifestInfo,
->>>>>>> 706d0e64
   }) {
     return VideoPlayerValue(
       duration: duration ?? this.duration,
@@ -277,11 +259,7 @@
           : this.errorDescription,
       isCompleted: isCompleted ?? this.isCompleted,
       adInfo: adInfo,
-<<<<<<< HEAD
-      manifestUpdated: manifestUpdated,
-=======
       manifestInfo: manifestInfo,
->>>>>>> 706d0e64
     );
   }
 
@@ -304,11 +282,7 @@
         'playbackSpeed: $playbackSpeed, '
         'errorDescription: $errorDescription, '
         'adInfo: $adInfo, '
-<<<<<<< HEAD
-        'manifestUpdated: $manifestUpdated, '
-=======
         'manifestInfo: $manifestInfo, '
->>>>>>> 706d0e64
         'isCompleted: $isCompleted),';
   }
 
@@ -333,11 +307,7 @@
           playbackSpeed == other.playbackSpeed &&
           errorDescription == other.errorDescription &&
           adInfo == other.adInfo &&
-<<<<<<< HEAD
-          manifestUpdated == other.manifestUpdated &&
-=======
           manifestInfo == other.manifestInfo &&
->>>>>>> 706d0e64
           isCompleted == other.isCompleted;
 
   @override
@@ -358,11 +328,7 @@
         playbackSpeed,
         errorDescription,
         adInfo,
-<<<<<<< HEAD
-        manifestUpdated,
-=======
         manifestInfo,
->>>>>>> 706d0e64
         isCompleted,
       );
 }
@@ -746,13 +712,8 @@
           final AdInfoFromDash? adInfo =
               AdInfoFromDash.fromAdInfoMap(event.adInfo);
           value = value.copyWith(adInfo: adInfo);
-<<<<<<< HEAD
-        case VideoEventType.manifestUpdated:
-          value = value.copyWith(manifestUpdated: event.manifestUpdated);
-=======
         case VideoEventType.manifestInfoUpdated:
           value = value.copyWith(manifestInfo: event.manifestInfo);
->>>>>>> 706d0e64
         case VideoEventType.unknown:
           break;
       }
