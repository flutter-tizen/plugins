// Copyright 2023 Samsung Electronics Co., Ltd. All rights reserved.
// Copyright 2013 The Flutter Authors. All rights reserved.
// Use of this source code is governed by a BSD-style license that can be
// found in the LICENSE file.

import 'package:flutter/services.dart';
import 'package:flutter/widgets.dart';

import '../video_player_platform_interface.dart';
import 'messages.g.dart';
import 'tracks.dart';

/// An implementation of [VideoPlayerPlatform] that uses the
/// Pigeon-generated [VideoPlayerAvplayApi].
class VideoPlayerTizen extends VideoPlayerPlatform {
  final VideoPlayerAvplayApi _api = VideoPlayerAvplayApi();

  @override
  Future<void> init() {
    return _api.initialize();
  }

  @override
  Future<void> dispose(int playerId) {
    return _api.dispose(PlayerMessage(playerId: playerId));
  }

  @override
  Future<int?> create(DataSource dataSource) async {
    final CreateMessage message = CreateMessage();

    switch (dataSource.sourceType) {
      case DataSourceType.asset:
        message.asset = dataSource.asset;
        message.packageName = dataSource.package;
      case DataSourceType.network:
        message.uri = dataSource.uri;
        message.formatHint = _videoFormatStringMap[dataSource.formatHint];
        message.httpHeaders = dataSource.httpHeaders;
        message.drmConfigs = dataSource.drmConfigs?.toMap();
        message.playerOptions = dataSource.playerOptions;
        message.streamingProperty = dataSource.streamingProperty == null
            ? null
            : <String, String>{
                for (final MapEntry<StreamingPropertyType, String> entry
                    in dataSource.streamingProperty!.entries)
                  _streamingPropertyType[entry.key]!: entry.value,
              };
      case DataSourceType.file:
        message.uri = dataSource.uri;
      case DataSourceType.contentUri:
        message.uri = dataSource.uri;
    }

    final PlayerMessage response = await _api.create(message);
    return response.playerId;
  }

  @override
  Future<void> setLooping(int playerId, bool looping) {
    return _api.setLooping(
      LoopingMessage(playerId: playerId, isLooping: looping),
    );
  }

  @override
  Future<void> play(int playerId) {
    return _api.play(PlayerMessage(playerId: playerId));
  }

  @override
  Future<bool> setActivate(int playerId) {
    return _api.setActivate(PlayerMessage(playerId: playerId));
  }

  @override
  Future<bool> setDeactivate(int playerId) {
    return _api.setDeactivate(PlayerMessage(playerId: playerId));
  }

  @override
  Future<void> pause(int playerId) {
    return _api.pause(PlayerMessage(playerId: playerId));
  }

  @override
  Future<void> setVolume(int playerId, double volume) {
    return _api.setVolume(VolumeMessage(playerId: playerId, volume: volume));
  }

  @override
  Future<void> setPlaybackSpeed(int playerId, double speed) {
    assert(speed > 0);

    return _api.setPlaybackSpeed(
      PlaybackSpeedMessage(playerId: playerId, speed: speed),
    );
  }

  @override
  Future<void> seekTo(int playerId, Duration position) {
    return _api.seekTo(
      PositionMessage(playerId: playerId, position: position.inMilliseconds),
    );
  }

  @override
  Future<List<VideoTrack>> getVideoTracks(int playerId) async {
    final TrackMessage response = await _api.track(
      TrackTypeMessage(playerId: playerId, trackType: TrackType.video.name),
    );

    final List<VideoTrack> videoTracks = <VideoTrack>[];
    for (final Map<Object?, Object?>? trackMap in response.tracks) {
      final int trackId = trackMap!['trackId']! as int;
      final String mimetype = trackMap['mimetype']! as String;
      final int bitrate = trackMap['bitrate']! as int;
      final int width = trackMap['width']! as int;
      final int height = trackMap['height']! as int;

      videoTracks.add(
        VideoTrack(
          trackId: trackId,
          mimetype: mimetype,
          width: width,
          height: height,
          bitrate: bitrate,
        ),
      );
    }

    return videoTracks;
  }

  @override
  Future<List<AudioTrack>> getAudioTracks(int playerId) async {
    final TrackMessage response = await _api.track(
      TrackTypeMessage(playerId: playerId, trackType: TrackType.audio.name),
    );

    final List<AudioTrack> audioTracks = <AudioTrack>[];
    for (final Map<Object?, Object?>? trackMap in response.tracks) {
      final int trackId = trackMap!['trackId']! as int;
      final String mimetype = trackMap['mimetype']! as String;
      final String language = trackMap['language']! as String;
      final int channel = trackMap['channel']! as int;
      final int bitrate = trackMap['bitrate']! as int;

      audioTracks.add(
        AudioTrack(
          trackId: trackId,
          mimetype: mimetype,
          language: language,
          channel: channel,
          bitrate: bitrate,
        ),
      );
    }

    return audioTracks;
  }

  @override
  Future<List<TextTrack>> getTextTracks(int playerId) async {
    final TrackMessage response = await _api.track(
      TrackTypeMessage(playerId: playerId, trackType: TrackType.text.name),
    );

    final List<TextTrack> textTracks = <TextTrack>[];
    for (final Map<Object?, Object?>? trackMap in response.tracks) {
      final int trackId = trackMap!['trackId']! as int;
      final String mimetype = trackMap['mimetype']! as String;
      final String language = trackMap['language']! as String;

      textTracks.add(
        TextTrack(trackId: trackId, mimetype: mimetype, language: language),
      );
    }

    return textTracks;
  }

  @override
  Future<bool> setTrackSelection(int playerId, Track track) {
    return _api.setTrackSelection(
      SelectedTracksMessage(
        playerId: playerId,
        trackId: track.trackId,
        trackType: track.trackType.name,
      ),
    );
  }

  @override
  Future<DurationRange> getDuration(int playerId) async {
    final DurationMessage message = await _api.duration(
      PlayerMessage(playerId: playerId),
    );
    return DurationRange(
      Duration(milliseconds: message.durationRange?[0] ?? 0),
      Duration(milliseconds: message.durationRange?[1] ?? 0),
    );
  }

  @override
  Future<Duration> getPosition(int playerId) async {
    final PositionMessage response = await _api.position(
      PlayerMessage(playerId: playerId),
    );
    return Duration(milliseconds: response.position);
  }

  @override
  Future<String> getStreamingProperty(
    int playerId,
    StreamingPropertyType type,
  ) async {
    return _api.getStreamingProperty(
      StreamingPropertyTypeMessage(
        playerId: playerId,
        streamingPropertyType: _streamingPropertyType[type]!,
      ),
    );
  }

  @override
  Future<bool> setBufferConfig(
    int playerId,
    BufferConfigType type,
    int value,
  ) async {
    return _api.setBufferConfig(
      BufferConfigMessage(
        playerId: playerId,
        bufferConfigType: _bufferConfigTypeMap[type]!,
        bufferConfigValue: value,
      ),
    );
  }

  @override
  Future<bool> setDisplayRotate(int playerId, DisplayRotation rotation) {
    return _api.setDisplayRotate(
      RotationMessage(playerId: playerId, rotation: rotation.index),
    );
  }

  @override
  Future<bool> setDisplayMode(int playerId, DisplayMode displayMode) {
    return _api.setDisplayMode(
      DisplayModeMessage(playerId: playerId, displayMode: displayMode.index),
    );
  }

  @override
  Future<void> suspend(int playerId) {
    return _api.suspend(playerId);
  }

  @override
  Future<void> restore(
    int playerId, {
    DataSource? dataSource,
    int resumeTime = -1,
  }) {
    final CreateMessage message = CreateMessage();

    if (dataSource != null) {
      switch (dataSource.sourceType) {
        case DataSourceType.asset:
          message.asset = dataSource.asset;
          message.packageName = dataSource.package;
        case DataSourceType.network:
          message.uri = dataSource.uri;
          message.formatHint = _videoFormatStringMap[dataSource.formatHint];
          message.httpHeaders = dataSource.httpHeaders;
          message.drmConfigs = dataSource.drmConfigs?.toMap();
          message.playerOptions = dataSource.playerOptions;
          message.streamingProperty = dataSource.streamingProperty == null
              ? null
              : <String, String>{
                  for (final MapEntry<StreamingPropertyType, String> entry
                      in dataSource.streamingProperty!.entries)
                    _streamingPropertyType[entry.key]!: entry.value,
                };
        case DataSourceType.file:
          message.uri = dataSource.uri;
        case DataSourceType.contentUri:
          message.uri = dataSource.uri;
      }
    }

    return _api.restore(playerId, message, resumeTime);
  }

  @override
  Future<bool> setData(int playerId, Map<DashPlayerProperty, Object> data) {
    return _api.setData(
      DashPropertyMapMessage(
        playerId: playerId,
        mapData: <Object?, Object?>{
          for (final MapEntry<DashPlayerProperty, Object> entry in data.entries)
            _dashPlayerPropertyMap[entry.key]: entry.value,
        },
      ),
    );
  }

  @override
  Future<Map<DashPlayerProperty, Object>> getData(
    int playerId,
    Set<DashPlayerProperty> keys,
  ) async {
    final List<String?> keysList = <String?>[];
    for (final DashPlayerProperty key in keys) {
      keysList.add(_dashPlayerPropertyMap[key]);
    }
    final DashPropertyMapMessage msg = await _api.getData(
      DashPropertyTypeListMessage(playerId: playerId, typeList: keysList),
    );

    return <DashPlayerProperty, Object>{
      for (final MapEntry<Object?, Object?> entry in msg.mapData.entries)
        _dashPlayerPropertyMap.keys.firstWhere(
          (DashPlayerProperty key) => _dashPlayerPropertyMap[key] == entry.key!,
        ): entry.value!,
    };
  }

  @override
  Future<bool> updateDashToken(int playerId, String dashToken) {
    return _api.updateDashToken(playerId, dashToken);
  }

  @override
  Future<List<Track>> getActiveTrackInfo(int playerId) async {
    final TrackMessage msg = await _api.getActiveTrackInfo(
      PlayerMessage(playerId: playerId),
    );
    final List<Track> tracks = <Track>[];
    for (final Map<Object?, Object?>? trackMap in msg.tracks) {
      final String trackType = trackMap!['trackType']! as String;
      final int trackId = trackMap['trackId']! as int;
      final String mimetype = trackMap['mimetype']! as String;
      if (trackType == 'video') {
        final int bitrate = trackMap['bitrate']! as int;
        final int width = trackMap['width']! as int;
        final int height = trackMap['height']! as int;
        tracks.add(
          VideoTrack(
            trackId: trackId,
            mimetype: mimetype,
            width: width,
            height: height,
            bitrate: bitrate,
          ),
        );
      } else if (trackType == 'audio') {
        final String language = trackMap['language']! as String;
        final int channel = trackMap['channel']! as int;
        final int bitrate = trackMap['bitrate']! as int;
        tracks.add(
          AudioTrack(
            trackId: trackId,
            mimetype: mimetype,
            language: language,
            channel: channel,
            bitrate: bitrate,
          ),
        );
      } else if (trackType == 'text') {
        final String language = trackMap['language']! as String;
        tracks.add(
          TextTrack(trackId: trackId, mimetype: mimetype, language: language),
        );
      }
    }
    return tracks;
  }

  @override
  Future<void> setStreamingProperty(
    int playerId,
    StreamingPropertyType type,
    String value,
  ) async {
    await _api.setStreamingProperty(
      StreamingPropertyMessage(
        playerId: playerId,
        streamingPropertyType: _streamingPropertyType[type]!,
        streamingPropertyValue: value,
      ),
    );
  }

  @override
  Stream<VideoEvent> videoEventsFor(int playerId) {
    return _eventChannelFor(playerId).receiveBroadcastStream().map((
      dynamic event,
    ) {
      final Map<dynamic, dynamic> map = event as Map<dynamic, dynamic>;
      switch (map['event']) {
        case 'initialized':
        case 'restored':
          final List<dynamic>? durationVal = map['duration'] as List<dynamic>?;
          VideoEventType videoEventType;
          if (map['event'] == 'initialized') {
            videoEventType = VideoEventType.initialized;
          } else {
            videoEventType = VideoEventType.restored;
          }
          return VideoEvent(
            eventType: videoEventType,
            duration: DurationRange(
              Duration(milliseconds: durationVal?[0] as int),
              Duration(milliseconds: durationVal?[1] as int),
            ),
            size: Size(
              (map['width'] as num?)?.toDouble() ?? 0.0,
              (map['height'] as num?)?.toDouble() ?? 0.0,
            ),
          );
        case 'completed':
          return VideoEvent(eventType: VideoEventType.completed);
        case 'bufferingUpdate':
          final int value = map['value']! as int;

          return VideoEvent(
            buffered: value,
            eventType: VideoEventType.bufferingUpdate,
          );
        case 'bufferingStart':
          return VideoEvent(eventType: VideoEventType.bufferingStart);
        case 'bufferingEnd':
          return VideoEvent(eventType: VideoEventType.bufferingEnd);
        case 'subtitleUpdate':
          return VideoEvent(
            eventType: VideoEventType.subtitleUpdate,
            text: map['text']! as String,
            textDuration: map['duration'] as int?,
            picture: map['picture'] as Uint8List?,
            pictureWidth: map['pictureWidth'] as double?,
            pictureHeight: map['pictureHeight'] as double?,
            subtitleAttributes: map['attributes']! as List<dynamic>,
          );
        case 'isPlayingStateUpdate':
          return VideoEvent(
            eventType: VideoEventType.isPlayingStateUpdate,
            isPlaying: map['isPlaying']! as bool,
          );
        case 'adFromDash':
          return VideoEvent(
            eventType: VideoEventType.adFromDash,
            adInfo: map['adInfo'] as Map<Object?, Object?>?,
          );
<<<<<<< HEAD
        case 'manifestUpdated':
          return VideoEvent(
            eventType: VideoEventType.manifestUpdated,
            manifestUpdated: map['manifestUpdated'] as String?,
=======
        case 'manifestInfoUpdated':
          return VideoEvent(
            eventType: VideoEventType.manifestInfoUpdated,
            manifestInfo: map['manifestInfo'] as String?,
>>>>>>> 706d0e64
          );
        default:
          return VideoEvent(eventType: VideoEventType.unknown);
      }
    });
  }

  @override
  Widget buildView(int playerId) {
    return Texture(textureId: playerId);
  }

  @override
  Future<void> setMixWithOthers(bool mixWithOthers) {
    return _api.setMixWithOthers(
      MixWithOthersMessage(mixWithOthers: mixWithOthers),
    );
  }

  @override
  Future<void> setDisplayGeometry(
    int playerId,
    int x,
    int y,
    int width,
    int height,
  ) {
    return _api.setDisplayGeometry(
      GeometryMessage(
        playerId: playerId,
        x: x,
        y: y,
        width: width,
        height: height,
      ),
    );
  }

  EventChannel _eventChannelFor(int playerId) {
    return EventChannel('tizen/video_player/video_events_$playerId');
  }

  static const Map<VideoFormat, String> _videoFormatStringMap =
      <VideoFormat, String>{
    VideoFormat.ss: 'ss',
    VideoFormat.hls: 'hls',
    VideoFormat.dash: 'dash',
    VideoFormat.other: 'other',
  };

  static const Map<StreamingPropertyType, String> _streamingPropertyType =
      <StreamingPropertyType, String>{
    StreamingPropertyType.adaptiveInfo: 'ADAPTIVE_INFO',
    StreamingPropertyType.availableBitrate: 'AVAILABLE_BITRATE',
    StreamingPropertyType.cookie: 'COOKIE',
    StreamingPropertyType.currentBandwidth: 'CURRENT_BANDWIDTH',
    StreamingPropertyType.getLiveDuration: 'GET_LIVE_DURATION',
    StreamingPropertyType.inAppMultiView: 'IN_APP_MULTIVIEW',
    StreamingPropertyType.isLive: 'IS_LIVE',
    StreamingPropertyType.listenSparseTrack: 'LISTEN_SPARSE_TRACK',
    StreamingPropertyType.portraitMode: 'PORTRAIT_MODE',
    StreamingPropertyType.prebufferMode: 'PREBUFFER_MODE',
    StreamingPropertyType.setMixedFrame: 'SET_MIXEDFRAME',
    StreamingPropertyType.setMode4K: 'SET_MODE_4K',
    StreamingPropertyType.userAgent: 'USER_AGENT',
    StreamingPropertyType.useVideoMixer: 'USE_VIDEOMIXER',
    StreamingPropertyType.audioStreamInfo: 'AUDIO_STREAM_INFO',
    StreamingPropertyType.subtitleStreamInfo: 'SUBTITLE_STREAM_INFO',
    StreamingPropertyType.videoStreamInfo: 'VIDEO_STREAM_INFO',
    StreamingPropertyType.dashToken: 'TOKEN',
    StreamingPropertyType.openHttpHeader: 'OPEN_HTTP_HEADER',
    StreamingPropertyType.openManifest: 'OPEN_MANIFEST',
  };

  static const Map<BufferConfigType, String> _bufferConfigTypeMap =
      <BufferConfigType, String>{
    BufferConfigType.totalBufferSizeInByte: 'total_buffer_size_in_byte',
    BufferConfigType.totalBufferSizeInTime: 'total_buffer_size_in_time',
    BufferConfigType.bufferSizeInByteForPlay: 'buffer_size_in_byte_for_play',
    BufferConfigType.bufferSizeInSecForPlay: 'buffer_size_in_sec_for_play',
    BufferConfigType.bufferSizeInByteForResume:
        'buffer_size_in_byte_for_resume',
    BufferConfigType.bufferSizeInSecForResume: 'buffer_size_in_sec_for_resume',
    BufferConfigType.bufferingTimeoutInSecForPlay:
        'buffering_timeout_in_sec_for_play',
  };

  static const Map<DashPlayerProperty, String> _dashPlayerPropertyMap =
      <DashPlayerProperty, String>{
    DashPlayerProperty.maxBandWidth: 'max-bandwidth',
    DashPlayerProperty.dashStreamInfo: 'dash-stream-info',
    DashPlayerProperty.httpHeader: 'http-header',
  };
}<|MERGE_RESOLUTION|>--- conflicted
+++ resolved
@@ -453,17 +453,10 @@
             eventType: VideoEventType.adFromDash,
             adInfo: map['adInfo'] as Map<Object?, Object?>?,
           );
-<<<<<<< HEAD
-        case 'manifestUpdated':
-          return VideoEvent(
-            eventType: VideoEventType.manifestUpdated,
-            manifestUpdated: map['manifestUpdated'] as String?,
-=======
         case 'manifestInfoUpdated':
           return VideoEvent(
             eventType: VideoEventType.manifestInfoUpdated,
             manifestInfo: map['manifestInfo'] as String?,
->>>>>>> 706d0e64
           );
         default:
           return VideoEvent(eventType: VideoEventType.unknown);
