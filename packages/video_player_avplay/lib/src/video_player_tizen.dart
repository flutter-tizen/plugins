--- conflicted
+++ resolved
@@ -254,7 +254,6 @@
   }
 
   @override
-<<<<<<< HEAD
   Future<void> suspend(int playerId) {
     return _api.suspend(playerId);
   }
@@ -294,7 +293,9 @@
     }
 
     return _api.restore(playerId, message, resumeTime);
-=======
+  }
+
+  @override
   Future<bool> setData(int playerId, Map<DashPlayerProperty, Object> data) {
     return _api.setData(
       DashPropertyMapMessage(
@@ -374,7 +375,6 @@
       }
     }
     return tracks;
->>>>>>> 79cde230
   }
 
   @override
