// Copyright 2023 Samsung Electronics Co., Ltd. All rights reserved.
// Copyright 2013 The Flutter Authors. All rights reserved.
// Use of this source code is governed by a BSD-style license that can be
// found in the LICENSE file.

import 'package:flutter/foundation.dart';
import 'package:flutter/widgets.dart';
import 'package:plugin_platform_interface/plugin_platform_interface.dart';

import 'src/drm_configs.dart';
import 'src/tracks.dart';
import 'src/video_player_tizen.dart';

/// The interface that implementations of video_player must implement.
///
/// Platform implementations should extend this class rather than implement it as `video_player`
/// does not consider newly added methods to be breaking changes. Extending this class
/// (using `extends`) ensures that the subclass will get the default implementation, while
/// platform implementations that `implements` this interface will be broken by newly added
/// [VideoPlayerPlatform] methods.
abstract class VideoPlayerPlatform extends PlatformInterface {
  /// Constructs a VideoPlayerPlatform.
  VideoPlayerPlatform() : super(token: _token);

  static final Object _token = Object();

  static VideoPlayerPlatform _instance = VideoPlayerTizen();

  /// The default instance of [VideoPlayerPlatform] to use.
  ///
  /// Defaults to [VideoPlayerTizen].
  static VideoPlayerPlatform get instance => _instance;

  /// Platform-specific plugins should override this with their own
  /// platform-specific class that extends [VideoPlayerPlatform] when they
  /// register themselves.
  static set instance(VideoPlayerPlatform instance) {
    PlatformInterface.verify(instance, _token);
    _instance = instance;
  }

  /// Initializes the platform interface and disposes all existing players.
  ///
  /// This method is called when the plugin is first initialized
  /// and on every full restart.
  Future<void> init() {
    throw UnimplementedError('init() has not been implemented.');
  }

  /// Clears one video.
  Future<void> dispose(int playerId) {
    throw UnimplementedError('dispose() has not been implemented.');
  }

  /// Creates an instance of a video player and returns its playerId.
  Future<int?> create(DataSource dataSource) {
    throw UnimplementedError('create() has not been implemented.');
  }

  /// Returns a Stream of [VideoEventType]s.
  Stream<VideoEvent> videoEventsFor(int playerId) {
    throw UnimplementedError('videoEventsFor() has not been implemented.');
  }

  /// Sets the looping attribute of the video.
  Future<void> setLooping(int playerId, bool looping) {
    throw UnimplementedError('setLooping() has not been implemented.');
  }

  /// Starts the video playback.
  Future<void> play(int playerId) {
    throw UnimplementedError('play() has not been implemented.');
  }

  /// Stops the video playback.
  Future<void> pause(int playerId) {
    throw UnimplementedError('pause() has not been implemented.');
  }

  /// Set the video activated.
  Future<bool> setActivate(int playerId) {
    throw UnimplementedError('setActivate() has not been implemented.');
  }

  /// Set the video deactivated.
  Future<bool> setDeactivate(int playerId) {
    throw UnimplementedError('setDeactivate() has not been implemented.');
  }

  /// Sets the volume to a range between 0.0 and 1.0.
  Future<void> setVolume(int playerId, double volume) {
    throw UnimplementedError('setVolume() has not been implemented.');
  }

  /// Sets the video position to a [Duration] from the start.
  Future<void> seekTo(int playerId, Duration position) {
    throw UnimplementedError('seekTo() has not been implemented.');
  }

  /// Gets the video tracks as a list of [VideoTrack].
  Future<List<VideoTrack>> getVideoTracks(int playerId) {
    throw UnimplementedError('getVideoTracks() has not been implemented.');
  }

  /// Gets the audio tracks as a list of [AudioTrack].
  Future<List<AudioTrack>> getAudioTracks(int playerId) {
    throw UnimplementedError('getAudioTracks() has not been implemented.');
  }

  /// Gets the text tracks as a list of [TextTrack].
  Future<List<TextTrack>> getTextTracks(int playerId) {
    throw UnimplementedError('getTextTracks() has not been implemented.');
  }

  /// Sets the selected track.
  Future<bool> setTrackSelection(int playerId, Track track) {
    throw UnimplementedError('setTrackSelection() has not been implemented.');
  }

  /// Sets the playback speed to a [speed] value indicating the playback rate.
  Future<void> setPlaybackSpeed(int playerId, double speed) {
    throw UnimplementedError('setPlaybackSpeed() has not been implemented.');
  }

  /// Gets the video position as [Duration] from the start.
  Future<Duration> getPosition(int playerId) {
    throw UnimplementedError('getPosition() has not been implemented.');
  }

  /// Gets the video duration as [DurationRange].
  Future<DurationRange> getDuration(int playerId) {
    throw UnimplementedError('getDuration() has not been implemented.');
  }

  /// Retrieves a specific property value obtained by the streaming engine (Smooth Streaming, HLS, DASH, or Widevine).
  Future<String> getStreamingProperty(
    int playerId,
    StreamingPropertyType type,
  ) {
    throw UnimplementedError(
      'getStreamingProperty() has not been implemented.',
    );
  }

  /// Sets the buffer size for the player.
  Future<bool> setBufferConfig(int playerId, BufferConfigType type, int value) {
    throw UnimplementedError('setBufferConfig() has not been implemented.');
  }

  /// Set the rotate angle of display.
  Future<bool> setDisplayRotate(int playerId, DisplayRotation rotation) {
    throw UnimplementedError('setDisplayRotate() has not been implemented.');
  }

  /// Set the video display mode.
  Future<bool> setDisplayMode(int playerId, DisplayMode displayMode) {
    throw UnimplementedError('setDisplayMode() has not been implemented.');
  }

  /// Set dashplayer properties.
  Future<bool> setData(int playerId, Map<DashPlayerProperty, Object> data) {
    throw UnimplementedError('setData() has not been implemented.');
  }

  /// Get dashplayer properties.
  Future<Map<DashPlayerProperty, Object>> getData(
    int playerId,
    Set<DashPlayerProperty> keys,
  ) {
    throw UnimplementedError('getData() has not been implemented.');
  }

  /// Update token.
  Future<bool> updateDashToken(int playerId, String dashToken) {
    throw UnimplementedError('updateDashToken() has not been implemented.');
  }

  /// Get activated(selected) track infomation of the associated media.
  Future<List<Track>> getActiveTrackInfo(int playerId) {
    throw UnimplementedError('getActiveTrackInfo() has not been implemented.');
  }

  /// Set streamingengine property.
  Future<void> setStreamingProperty(
    int playerId,
    StreamingPropertyType type,
    String value,
  ) {
    throw UnimplementedError(
      'setStreamingProperty() has not been implemented.',
    );
  }

  /// Pauses the player when the application is sent to the background.
  Future<void> suspend(int playerId) {
    throw UnimplementedError('suspend() has not been implemented.');
  }

  /// Restores the player state when the application is resumed.
  Future<void> restore(
    int playerId, {
    DataSource? dataSource,
    int resumeTime = -1,
  }) {
    throw UnimplementedError('restore() has not been implemented.');
  }

  /// Returns a widget displaying the video with a given playerId.
  Widget buildView(int playerId) {
    throw UnimplementedError('buildView() has not been implemented.');
  }

  /// Sets the audio mode to mix with other sources.
  Future<void> setMixWithOthers(bool mixWithOthers) {
    throw UnimplementedError('setMixWithOthers() has not been implemented.');
  }

  /// Sets the video display geometry.
  Future<void> setDisplayGeometry(
    int playerId,
    int x,
    int y,
    int width,
    int height,
  ) {
    throw UnimplementedError('setDisplayGeometry() has not been implemented.');
  }
}

/// Description of the data source used to create an instance of
/// the video player.
class DataSource {
  /// Constructs an instance of [DataSource].
  ///
  /// The [sourceType] is always required.
  ///
  /// The [uri] argument takes the form of `'https://example.com/video.mp4'` or
  /// `'file://${file.path}'`.
  ///
  /// The [formatHint] argument can be null.
  ///
  /// The [asset] argument takes the form of `'assets/video.mp4'`.
  ///
  /// The [package] argument must be non-null when the asset comes from a
  /// package and null otherwise.
  DataSource({
    required this.sourceType,
    this.uri,
    this.formatHint,
    this.asset,
    this.package,
    this.httpHeaders = const <String, String>{},
    this.drmConfigs,
    this.playerOptions,
    this.streamingProperty,
  });

  /// The way in which the video was originally loaded.
  ///
  /// This has nothing to do with the video's file type. It's just the place
  /// from which the video is fetched from.
  final DataSourceType sourceType;

  /// The URI to the video file.
  ///
  /// This will be in different formats depending on the [DataSourceType] of
  /// the original video.
  final String? uri;

  /// **Android only**. Will override the platform's generic file format
  /// detection with whatever is set here.
  final VideoFormat? formatHint;

  /// HTTP headers used for the request to the [uri].
  /// Only for [DataSourceType.network] videos.
  /// Always empty for other video types.
  Map<String, String> httpHeaders;

  /// The name of the asset. Only set for [DataSourceType.asset] videos.
  final String? asset;

  /// The package that the asset was loaded from. Only set for
  /// [DataSourceType.asset] videos.
  final String? package;

  /// Configurations for playing DRM content.
  DrmConfigs? drmConfigs;

  /// Set additional optional player settings.
  Map<String, dynamic>? playerOptions;

  /// Sets specific feature values for HTTP, MMS, or specific streaming engine
  Map<StreamingPropertyType, String>? streamingProperty;
}

/// The way in which the video was originally loaded.
///
/// This has nothing to do with the video's file type. It's just the place
/// from which the video is fetched from.
enum DataSourceType {
  /// The video was included in the app's asset files.
  asset,

  /// The video was downloaded from the internet.
  network,

  /// The video was loaded off of the local filesystem.
  file,

  /// The video is available via contentUri. Android only.
  contentUri,
}

/// The file format of the given video.
enum VideoFormat {
  /// Dynamic Adaptive Streaming over HTTP, also known as MPEG-DASH.
  dash,

  /// HTTP Live Streaming.
  hls,

  /// Smooth Streaming.
  ss,

  /// Any format other than the other ones defined in this enum.
  other,
}

/// The streaming property type.
enum StreamingPropertyType {
  /// HTTP request cookie used to establish the session with the HTTP server.
  cookie,

  /// HTTP user agent, used in the HTTP request header.
  userAgent,

  /// Property to initiate prebuffering mode. The second parameter indicates start-time for prebuffered content, in milliseconds.
  prebufferMode,

  /// Sets a custom streaming URL with various streaming parameters, such as "BITRATES", "STARTBITRATE", or "SKIPBITRATE".
  /// String containing custom attributes for adaptive streaming playback.
  /// "STARTBITRATE=" Valid values are "LOWEST", "HIGHEST", and "AVERAGE". You can also define a specific bandwidth for the start of playback.
  /// "BITRATES=" Use '~' to define a bandwidth range (5000 ~ 20000). You can also define a specific bandwidth for playback.
  /// "SKIPBITRATE=" Defines the bandwidth to use after a skip operation.
  /// "STARTFRAGMENT=" For live content playback, defines the start fragment number.
  /// "FIXED_MAX_RESOLUTION=max_widthXmax_height". Only if the given media URI such as mpd in MPEG-DASH or m3u8 in HLS through open()
  ///  method doesn't describe entire required video resolutions,application should use this attribute to complete the resolution information for the player.
  /// "MAX_RESOLUTION=widthXheight". Only specifies the maximum acceptable video resolution for DASH adaptive streaming.
  /// "MAX_FRAMERATE=framerate". Only specifies the maximum acceptable video framerate for DASH adaptive streaming.
  /// "UPDATE_SAME_LANGUAGE_CODE=language_code". Only available for DASH stream. Update the language code in manifest like lang="'en'+'i'", where "i" will be an integer
  /// when there are more than one adaptation set with same language code. The value of language_code be like 0, 1 or others as defined in the manifest.
  /// "OPEN_SUBTITLE_STYLE=TRUE". Only available for DASH stream. Enable subtitle style for DASH stream.
  adaptiveInfo,

  /// Forces the player to use the 4K UHD decoder. Its parameter can be the string "TRUE" or "FALSE".
  /// In the case of adaptive streaming which requires stream-change for different video resolution during the playback,
  /// Only if the given media URI such as mpd in MPEG-DASH or m3u8 in HLS through open() method doesn't describe entire required video resolutions,
  /// pass TRUE with this property in IDLE state.
  setMode4K,

  /// For the Smooth Streaming case, configures the player to listen for a "Sparse name" configured through "propertyParam" . The sparse track name is a string.
  listenSparseTrack,

  /// Whether the stream is LIVE or VOD. Applicable to all streaming types.
  isLive,

  /// String listing the available bit-rates for the currently-playing stream.
  availableBitrate,

  /// String describing the duration of live content.
  getLiveDuration,

  /// String describing the current streaming bandwidth.
  currentBandwidth,

  /// Property used for enabling/initializing video mixer feature on B2B product only. It should be set before
  /// setting SET_MIXEDFRAME property on the player.
  useVideoMixer,

  /// Property to set the position of mixed frame. setDisplayRect with required position on corresponding
  ///  player instance to be called before setting this property.
  setMixedFrame,

  /// Property to force the playback the video in potrait mode on B2B proudct only.
  portraitMode,

  /// Property to select the Scaler type, By Default MAIN Scaler selected.
  inAppMultiView,

  /// The audio track info of the DASH stream.
  audioStreamInfo,

  /// The susbtitle track info of the DASH stream.
  subtitleStreamInfo,

  /// The video track info of the DASH stream.
  videoStreamInfo,

  /// Sets the DASH authentication token to be used before the player is initialized.
  ///
  /// This property is used to provide an initial DASH authentication token for
  /// video streams that require token-based authentication. It should be set
  /// before the DASH player begins its preparation process (i.e., before the
  /// player is fully initialized).
  ///
  /// For detailed information about the token's purpose and format, please refer to the
  /// documentation for the [updateDashToken] API in 'video_player.dart'.
  ///
  /// The key difference between using this property and the [updateDashToken] method
  /// is the timing of their use:
  /// * `dashToken` (this property): Must be set *before* the player initialization
  ///   is complete. It is for providing the token at the outset.
  /// * `updateDashToken` (the method): Is called *after* the player has been
  ///   initialized to dynamically update or change the token during playback.
  dashToken,

  /// Only available for DASH stream.
  ///
  /// Whether to enable the function of obtaining http header. 'TRUE' or others.
  openHttpHeader,

  /// Only available for DASH stream.
  ///
  /// To control is force enable if can get manifest content callback. 'TRUE' or others.
  openManifest,
}

/// The different types of buffer configurations that can be set on the player.
enum BufferConfigType {
  /// Total buffer size in byte.
  totalBufferSizeInByte,

  /// Total buffer size in time.
  totalBufferSizeInTime,

  /// Buffer size for play in byte.
  bufferSizeInByteForPlay,

  /// Buffer size for play in time.
  bufferSizeInSecForPlay,

  /// Buffer size for resume in byte.
  bufferSizeInByteForResume,

  /// Buffer size for resume in time.
  bufferSizeInSecForResume,

  /// Buffering timeout for play in seconds.
  bufferingTimeoutInSecForPlay,
}

/// The different types of display rotations that can be set on the player.
enum DisplayRotation {
  /// No rotation.
  rotation0,

  /// 90 degrees rotation.
  rotation90,

  /// 180 degrees rotation.
  rotation180,

  /// 270 degrees rotation.
  rotation270,
}

/// Sets the video screen mode in the specified display area.
enum DisplayMode {
  /// player display mode letter box
  letterBox,

  /// player display mode origin size
  originSize,

  /// player display mode full screen
  fullScreen,

  /// player display mode cropped full
  croppedFull,

  /// player display mode origin or letter
  originOrLetter,

  /// player display mode dst roi
  dstRoi,

  /// player display mode auto aspect ratio
  autoAspectRatio,

  /// player display mode dst roi auto aspect ratio
  dstRoiAutoAspectRatio,
}

/// The different types of dash player properties that can be set on the player.
enum DashPlayerProperty {
  /// Max band width of dash player, the value is int type.
  maxBandWidth,

  /// Dash player stream info, the value is string type.
  dashStreamInfo,

  /// Retrieves the last HTTP response header from the DASH player's network requests.
  ///
  /// This property is used to get the HTTP headers received in response to the
  /// requests made by the DASH player for fetching video manifest files or media segments.
  ///
  /// To use this property, you must first enable HTTP header retrieval by setting
  /// [StreamingPropertyType.openHttpHeader] to `'TRUE'`. Once enabled, you can
  /// retrieve the headers using the [getData] method with this `httpHeader` key.
  httpHeader,
}

/// Event emitted from the platform implementation.
@immutable
class VideoEvent {
  /// Creates an instance of [VideoEvent].
  ///
  /// The [eventType] argument is required.
  ///
  /// Depending on the [eventType], the [duration], [size] and [buffered]
  /// arguments can be null.
  // TODO(stuartmorgan): Temporarily suppress warnings about not using const
  // in all of the other video player packages, fix this, and then update
  // the other packages to use const.
  // ignore: prefer_const_constructors_in_immutables
  VideoEvent({
    required this.eventType,
    this.duration,
    this.size,
    this.buffered,
    this.text,
    this.textDuration,
    this.isPlaying,
    this.subtitleAttributes,
    this.adInfo,
<<<<<<< HEAD
    this.picture,
    this.pictureWidth,
    this.pictureHeight,
    this.manifestUpdated,
=======
    this.manifestInfo,
>>>>>>> 706d0e64
  });

  /// The type of the event.
  final VideoEventType eventType;

  /// Duration of the video.
  ///
  /// Only used if [eventType] is [VideoEventType.initialized].
  final DurationRange? duration;

  /// Size of the video.
  ///
  /// Only used if [eventType] is [VideoEventType.initialized].
  final Size? size;

  /// Buffered size of the video.
  ///
  /// Only used if [eventType] is [VideoEventType.bufferingUpdate].
  final int? buffered;

  /// Subtitle text of the video.
  ///
  /// Only used if [eventType] is [VideoEventType.subtitleUpdate].
  final String? text;

  /// The duration of text
  ///
  /// Only used if [eventType] is [VideoEventType.subtitleUpdate].
  final int? textDuration;

  /// Whether the video is currently playing.
  ///
  /// Only used if [eventType] is [VideoEventType.isPlayingStateUpdate].
  final bool? isPlaying;

  /// Attributes of the video subtitle.
  final List<dynamic>? subtitleAttributes;

  /// The ad info from dash.
  ///
  /// Only used if [eventType] is [VideoEventType.adFromDash].
  final Map<Object?, Object?>? adInfo;

<<<<<<< HEAD
  /// Subtitle picture data of the video.
  ///
  /// Only used if [eventType] is [VideoEventType.subtitleUpdate].
  final Uint8List? picture;

  /// Subtitle picture width.
  ///
  /// Only used when picture is not null.
  final double? pictureWidth;

  /// Subtitle picture height.
  ///
  /// Only used when picture is not null.
  final double? pictureHeight;

  ///
  final String? manifestUpdated;
=======
  /// The manifest information in dash.
  ///
  /// Only used if [eventType] is [VideoEventType.manifestInfoUpdated].
  final String? manifestInfo;
>>>>>>> 706d0e64

  @override
  bool operator ==(Object other) {
    return identical(this, other) ||
        other is VideoEvent &&
            runtimeType == other.runtimeType &&
            eventType == other.eventType &&
            duration == other.duration &&
            size == other.size &&
            buffered == other.buffered &&
            text == other.text &&
            textDuration == other.textDuration &&
            isPlaying == other.isPlaying &&
            listEquals(subtitleAttributes, other.subtitleAttributes) &&
            mapEquals(adInfo, other.adInfo) &&
<<<<<<< HEAD
            picture == other.picture &&
            pictureWidth == other.pictureWidth &&
            pictureHeight == other.pictureHeight;
=======
            manifestInfo == other.manifestInfo;
>>>>>>> 706d0e64
  }

  @override
  int get hashCode =>
      eventType.hashCode ^
      duration.hashCode ^
      size.hashCode ^
      buffered.hashCode ^
      text.hashCode ^
      textDuration.hashCode ^
      isPlaying.hashCode ^
      subtitleAttributes.hashCode ^
      adInfo.hashCode ^
<<<<<<< HEAD
      picture.hashCode ^
      pictureWidth.hashCode ^
      pictureHeight.hashCode;
=======
      manifestInfo.hashCode;
>>>>>>> 706d0e64
}

/// Type of the event.
///
/// Emitted by the platform implementation when the video is initialized or
/// completed or to communicate buffering events.
enum VideoEventType {
  /// The video has been initialized.
  initialized,

  /// The playback has ended.
  completed,

  /// Updated information on the buffering state.
  bufferingUpdate,

  /// The video started to buffer.
  bufferingStart,

  /// The video stopped to buffer.
  bufferingEnd,

  /// Updated the video subtitle text.
  subtitleUpdate,

  /// The playback state of the video has changed.
  ///
  /// This event is fired when the video starts or pauses due to user actions or
  /// phone calls, or other app media such as music players.
  isPlayingStateUpdate,

  /// The video need to restore player.
  restored,

  /// The ad event from dash.
  adFromDash,

  /// The manifest updated in dash.
<<<<<<< HEAD
  manifestUpdated,
=======
  manifestInfoUpdated,
>>>>>>> 706d0e64

  /// An unknown event has been received.
  unknown,
}

/// Describes a discrete segment of time within a video using a [start] and
/// [end] [Duration].
@immutable
class DurationRange {
  /// Trusts that the given [start] and [end] are actually in order. They should
  /// both be non-null.
  // TODO(stuartmorgan): Temporarily suppress warnings about not using const
  // in all of the other video player packages, fix this, and then update
  // the other packages to use const.
  // ignore: prefer_const_constructors_in_immutables
  DurationRange(this.start, this.end);

  /// The beginning of the segment described relative to the beginning of the
  /// entire video. Should be shorter than or equal to [end].
  ///
  /// For example, if the entire video is 4 minutes long and the range is from
  /// 1:00-2:00, this should be a `Duration` of one minute.
  final Duration start;

  /// The end of the segment described as a duration relative to the beginning of
  /// the entire video. This is expected to be non-null and longer than or equal
  /// to [start].
  ///
  /// For example, if the entire video is 4 minutes long and the range is from
  /// 1:00-2:00, this should be a `Duration` of two minutes.
  final Duration end;

  /// Assumes that [duration] is the total length of the video that this
  /// DurationRange is a segment form. It returns the percentage that [start] is
  /// through the entire video.
  ///
  /// For example, assume that the entire video is 4 minutes long. If [start] has
  /// a duration of one minute, this will return `0.25` since the DurationRange
  /// starts 25% of the way through the video's total length.
  double startFraction(Duration duration) {
    return start.inMilliseconds / duration.inMilliseconds;
  }

  /// Assumes that [duration] is the total length of the video that this
  /// DurationRange is a segment form. It returns the percentage that [start] is
  /// through the entire video.
  ///
  /// For example, assume that the entire video is 4 minutes long. If [end] has a
  /// duration of two minutes, this will return `0.5` since the DurationRange
  /// ends 50% of the way through the video's total length.
  double endFraction(Duration duration) {
    return end.inMilliseconds / duration.inMilliseconds;
  }

  @override
  String toString() =>
      '${objectRuntimeType(this, 'DurationRange')}(start: $start, end: $end)';

  @override
  bool operator ==(Object other) =>
      identical(this, other) ||
      other is DurationRange &&
          runtimeType == other.runtimeType &&
          start == other.start &&
          end == other.end;

  @override
  int get hashCode => start.hashCode ^ end.hashCode;
}

/// [VideoPlayerOptions] can be optionally used to set additional player settings
@immutable
class VideoPlayerOptions {
  /// set additional optional player settings
  // TODO(stuartmorgan): Temporarily suppress warnings about not using const
  // in all of the other video player packages, fix this, and then update
  // the other packages to use const.
  // ignore: prefer_const_constructors_in_immutables
  VideoPlayerOptions({
    this.mixWithOthers = false,
    this.allowBackgroundPlayback = false,
  });

  /// Set this to true to keep playing video in background, when app goes in background.
  /// The default value is false.
  final bool allowBackgroundPlayback;

  /// Set this to true to mix the video players audio with other audio sources.
  /// The default value is false
  ///
  /// Note: This option will be silently ignored in the web platform (there is
  /// currently no way to implement this feature in this platform).
  final bool mixWithOthers;
}<|MERGE_RESOLUTION|>--- conflicted
+++ resolved
@@ -533,14 +533,10 @@
     this.isPlaying,
     this.subtitleAttributes,
     this.adInfo,
-<<<<<<< HEAD
     this.picture,
     this.pictureWidth,
     this.pictureHeight,
-    this.manifestUpdated,
-=======
     this.manifestInfo,
->>>>>>> 706d0e64
   });
 
   /// The type of the event.
@@ -584,7 +580,6 @@
   /// Only used if [eventType] is [VideoEventType.adFromDash].
   final Map<Object?, Object?>? adInfo;
 
-<<<<<<< HEAD
   /// Subtitle picture data of the video.
   ///
   /// Only used if [eventType] is [VideoEventType.subtitleUpdate].
@@ -600,14 +595,10 @@
   /// Only used when picture is not null.
   final double? pictureHeight;
 
-  ///
-  final String? manifestUpdated;
-=======
   /// The manifest information in dash.
   ///
   /// Only used if [eventType] is [VideoEventType.manifestInfoUpdated].
   final String? manifestInfo;
->>>>>>> 706d0e64
 
   @override
   bool operator ==(Object other) {
@@ -623,13 +614,10 @@
             isPlaying == other.isPlaying &&
             listEquals(subtitleAttributes, other.subtitleAttributes) &&
             mapEquals(adInfo, other.adInfo) &&
-<<<<<<< HEAD
             picture == other.picture &&
             pictureWidth == other.pictureWidth &&
-            pictureHeight == other.pictureHeight;
-=======
+            pictureHeight == other.pictureHeight &&
             manifestInfo == other.manifestInfo;
->>>>>>> 706d0e64
   }
 
   @override
@@ -643,13 +631,10 @@
       isPlaying.hashCode ^
       subtitleAttributes.hashCode ^
       adInfo.hashCode ^
-<<<<<<< HEAD
       picture.hashCode ^
       pictureWidth.hashCode ^
-      pictureHeight.hashCode;
-=======
+      pictureHeight.hashCode ^
       manifestInfo.hashCode;
->>>>>>> 706d0e64
 }
 
 /// Type of the event.
@@ -688,11 +673,7 @@
   adFromDash,
 
   /// The manifest updated in dash.
-<<<<<<< HEAD
-  manifestUpdated,
-=======
   manifestInfoUpdated,
->>>>>>> 706d0e64
 
   /// An unknown event has been received.
   unknown,
