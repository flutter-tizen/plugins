<<<<<<< HEAD
## NEXT

* Remove wrong information in README.
=======
## 0.4.3

* Update plusplayer
  1. [libav-common] Fixing libav-common SVACE issue.
  2. [Dash] Fix when app freeze , cpu usage is high.
  3. [Dash] Fix issue that report two eos msg to app.
  4. [Dash] Fix no EOS event of dashplayer.
  5. [Dash] Fix app freeze issue when calling seek method.
  6. [Dash] Fix issue that live stream start at the beginning not at live postion.
>>>>>>> 243611cb

## 0.4.2

* Add notes for creating dash player.
* [Dash] Fix no EOS event of dashplayer.
* Remove set looping failed message.
* Support Tizen 8.0.

## 0.4.1

* Fix new lint warnings.
* Update minimum Flutter and Dart version to 3.13 and 3.1.
* Update plusplayer
  1. [HLS] Sending dummy audio pkts to minimize pts gap between audio pkts across discontinuity.
  2. [HLS] Low Latency implementation for external track (audio/subtitle).
  3. [HLS] Segment list improvement using index offset.
  4. [SS] Fix for memory leak.
  5. [DASH] For dash case, adding samplerate change limitation for seamless audio track changes.
  6. [DASH] Adding dash DRM case for HbbTV fault key test case.
  7. [DASH] Fixing app_id dummy exception case.
  8. [DASH] Support ATSC3 L1 time.

## 0.4.0

* Minor refactor.
* Add getStreamingProperty interface.

## 0.3.3

* Check httper_headers pointer when creating media player.
* Fix state check in SetVolume.
* Add a case that plays the video of assets to the example.
* Convert volume range to [0,100] for plusplayer.

## 0.3.2

* [VVC] Add VVC decoder, disable parse for mp4/vvc, create a new vvc decoder to try decode
* Adding InBandEvent json format for data, same as MPD event
* when codec change support max resolution change
* fix location tag problem for different format
* support check role in prefer audio language logic
* fix error in location tag of relative path, regarding Period judgement error when reloading MPD.
* fix wrong audio sample rate , which is mismatch with real codec decConfig

## 0.3.1

* Resolve drm manager proxy doesn't support multiple instances issue.

## 0.3.0

* Support ADAPTIVE_INFO property.

## 0.2.3

* [dash] DASH unique event including index tag.
* [hls] Fix network set time bug(SSL Verification).
* [hls] Fix audio language to set in caps even in case of hls having mp3 audio. also done for other audio codecs.
* [http] Improved mmhttpsrc logging.
* [libav] Support VVC in ffmpeg side.
* [plusplayer] Stop feeder before renderer stop.
* [plusplayer] Update max resolution selection logic for multiview (portrait mode).
* [plusplayer] Fix set playing task crash.
* [plusplayer] Send Eos on Stop if trackrenderer prepare stuck.
* [plusplayer] Handling race condition between onmultiview cb and changesource.
* [plusplayer] Tracksource Seek only when Pause return success.
* [VVC/H.266] Add framerate force correction.
* [VVC/H.266] Bitrate change support (no drm).

## 0.2.2

* Fix can not resume issue when re-launch app.

## 0.2.1

* Replace g_idle_add with ecore_pipe.

## 0.2.0

* Add get duration API for live stream.

## 0.1.3

* Fix issue of not display video when start play.

## 0.1.2

* Replace surface id with resource id for fixing overlap issue.

## 0.1.1

* Fix load gstream libs fail issue when package name not same with app id.

## 0.1.0

* Initial release.<|MERGE_RESOLUTION|>--- conflicted
+++ resolved
@@ -1,8 +1,7 @@
-<<<<<<< HEAD
 ## NEXT
 
 * Remove wrong information in README.
-=======
+
 ## 0.4.3
 
 * Update plusplayer
@@ -12,7 +11,6 @@
   4. [Dash] Fix no EOS event of dashplayer.
   5. [Dash] Fix app freeze issue when calling seek method.
   6. [Dash] Fix issue that live stream start at the beginning not at live postion.
->>>>>>> 243611cb
 
 ## 0.4.2
 
