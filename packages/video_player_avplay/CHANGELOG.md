--- conflicted
+++ resolved
@@ -1,10 +1,10 @@
+## 0.5.23
+
+* Fix issue that seek not working for dynamic manifests.
+
 ## 0.5.22
 
-<<<<<<< HEAD
-* Fix issue that seek not working for dynamic manifests.
-=======
 * Upgrade pigeon to 25.3.1.
->>>>>>> 33938df0
 
 ## 0.5.21
 
