<<<<<<< HEAD
## 0.7.3
* Support parsing SMPE-TT(sidecar) subtitle attributes.
* Support image format subtitles.
=======
## 0.7.4
* Update plusplayer
  1. [DASH] Fix this issue of audio switching not working in the dash video stream.
  2. [DASH] Fix the issue of excessive switching time between different audio tracks.

## 0.7.3
* Update plusplayer
  1. [DASH] Update token value if baseURL not include token.
>>>>>>> c95a0188

## 0.7.2
* Fix type missmatch.

## 0.7.1
* Fix an assertion issue when getting AD information.

## 0.7.0
* Add new features for DASH video player
  1. Support update token before and after player prepare done.
  2. Support setting resolution, frame rate and whether to update same language code.
  3. Support obtaining streaming information such as audio, video, and subtitle.
  4. Support getting the http response header of the requested url.
  5. Support capturing ad information in the stream.
* Update plusplayer
  1. [DASH] Fix the issue of incorrect duration after the stream changes from live to static.
  2. [Common] Add protect for smpted image subtitle decoder.

## 0.6.0
* Support multi TizenOS version.

## 0.5.26
* Add plusplayer library for Tizen10.0.
* Update plusplayer
  1. [HLS] Log level correction for Ad timing info.
  2. [HLS] Defect propogation of robustneess issue & connection failure cases.
  3. [PLAYER] Upgrade log level in case of download retry case.
  4. [PLAYER] Avoid making unnecessary copy of streamlist vector.
  5. [PLAYER] Round off to avoid loss of precision due to floating point multiplication.
  6. [PLAYER] Build fix for 10.0 in plusplaye.
  7. [PLAYER] Update plusplayer ini.
  8. [PLAYER] Update plusplayer-wrapper API.
  9. [DASH] CLear Key feature support.
  10. [DASH] Low-latency support.

## 0.5.25

* Update code format.
* Add namespace to the C++ code to avoid name conflicts with other plugins.

## 0.5.24

* Fix issue that seek not working for dynamic manifests.

## 0.5.23

* Update the LICENSE file so that it is recognized by pub.dev.

## 0.5.22

* Upgrade pigeon to 25.3.1.

## 0.5.21

* Upgrade native player.
  1.[PLAYER]Add definitions of the subtitle attributes.
  2.[PLAYER]Receive and pass subtitle attributes of streaming to video player in subtitle callback.
* Handle the subtitle attributes which include type, startTime, stopTime and value.
* Pass subtitle attributes to VideoPlayerController.

## 0.5.20

* Add suspend and restore interface.

## 0.5.19

* Upgrade native player
  1.[HLS]Fix crash issue when rotation from portrait to landscape or vice-versa.
  2.[HSL]Multiview scenario stability improvement.
  3.[PLAYER]Modified code for correct information update in status_monitor in case of tracksource prepare is failed.
  4.[HLS]IAMF codec support in HLS.
  5.[HLS]Time for curl perfrom increased so that perform should get complete and after that curl unit it resettting.
  6.[HLS]Exposed new api to pre load ini file without player object.
  7.[HLS]Trim Whitespaces from URL in ChangeSource.
  8.[HLS]Removed a previous warning format ‘%s’ expects argument of type ‘char*’.
  9.[HLS]Shrink log length to fit in vlog dump.
  10.[HLS]Removed repetitive call for fetching segment.
  11.[DASH]Change dash timeline case live duration calculation scheme.
  12.[DASH]Dash low latency stability improvement.
  13.[DASH]Fix no subtitle callback issue.

## 0.5.18

* Add getActiveTrackInfo interface.

## 0.5.17

* Update readme.
* Add setData and getData interface.

## 0.5.16

* Automatically rotates video player based on device orientation.

## 0.5.15

* Fix dash player fail to seek issue.

## 0.5.14

* Synchronize isPlaying state

## 0.5.13  

* Update plusplayer
  1. [HLS] Corrected MA info event processing. Error messages posting to bms.
  2. [HLS] Ignore padding bytes generated withmmplayer+aes-128 content.  
  3. [HLS] Logging improvement (print segment duration).  
  4. [HLS] Fix for security issue in Hlstracksource.
  5. [HLS] Removed un-used property setting to mq.
  6. [HLS] HLS UT : Daterange and SCTE53 related UTs added.
  7. [PLAYER] Added handling to avoid seektolive trigger in non-playing state. 
  8. [PLAYER] Corrected player error incase 4k is played in multiveiw.
  9. [PLAYER] Added check to enable boost for 23year onwards only & apply boost in feeder&mq threads for low latency also.
  10. [PLAYER] DateRange exception handling with SCTE35.
  11. [PLAYER] Exception handling propogation for Curl Reset.
  12. [PLAYER] Added code to relax thread throttling.
  13. [PLAYER] Expose live start.
  14. [PLAYER] Add ut to test -2x~-16x playback rate.
  15. [PLAYER] Reduce waiting time before downloading segment for hbbtv TC.
  16. [PLAYER] In feeder registering thread for boosting only.
  17. [PLAYER] Applying boost to avoid contention on multiqueue src pad.
  18. [DASH] Fix Dash streaming audio codec swithcing failed.
  19. [DASH] Fix glitch (during no catching state , it change plyaback rate larger than 1.0).
  20. [DASH] Add tc for dash sw decoder seeking.

## 0.5.12

* Revert 0.5.9 version, this PR will cause fail to play DRM issue.

## 0.5.11

* Add check platform and api version.

## 0.5.10

* Add setDisplayRotate API
* Add setDisplayMode API

## 0.5.9

* Fix dash player fail to seek issue.

## 0.5.8

* Support Tizen 9.0

## 0.5.7

* Update plusplayer
  1. [PLAYER] Feeder Threads for Audio and Video boosted.
  2. [HLS] hls_trickplay : for rates (0-2) I-frame dependency removed.
  3. [HLS] ss_trickplay : trickplay by seek enabled.
  4. [HLS] Trickplay feature update for playbackrates (<0 and >2).
  5. [HLS] Unused variable removed and indentation fix.
  6. [HLS] Outputmanager logs getting skipped for some parts, Incorrect usage of GetPart(), GetPartOutput() is used instead of GetPart().
  7. [HLS] playlist refresh rate reduced.
  8. [HLS] MA LOG: curl operation time out case.
  9. [HLS] Fix Garbage Frame Issue due to new implementation of dynamic storage of init data.
  10. [HLS] Removed unnecessary logs.
  11. [HLS] Special handling added to reset in-process curl download request during reset operation.
  12. [HLS] Fix Garbage Frame Issue due to new implementation of dynamic storage of init data.
  13. [HLS] Initialise catchupInstance only once in catchuptask.
  14. [HLS] Handling EXT-X-SESSION-KEY info and trigger early license acquisition when available and also removing the redundant code but merging the related functions for sending drm data.
  15. [HLS] Fix added: playback gets stuck when next download is preload-hinted-part in case of bitrate change with no new part, or new discontinuity with preload-hinted-part.
  16. [HLS] Free pluginlist after setting state to null.
  17. [HLS] Removed [-Wunused-variable] warning from HLS engine.
  18. [HLS] Removed [-Wswitch-default] warning from HLS engine.
  19. [HLS] Curl Reset flag to avoid wait in Process().
  20. [HLS] InitDataS vector was changed to Map.
  21. [HLS] LL Playlist Blocking Reload Fix + Improved Logging
  22. [HLS] optimise subplaylist downlaod rate.
  23. [HLS] Redundant gst Buffer unref removed.
  24. [HLS] "Avoid Last Viewed Scene" Feature.
  25. [HLS] AE-SDK code changes merging on onemain.
  26. [HLS] External Media track change fix.
  27. [HLS] Correction for MA Log Task.
  28. [HLS] Added ut_empty_cue_before_endlist.
  29. [HLS] LL-HLS Multitrack change support.
  30. [HLS] Pause resume enabled in live property added in player.
  31. [PLAYER] Enable MA_LOG in plusplayer.
  32. [HLS] Set ABR property : Added functionality in engine and player to toggle bitrate change functionality.
  33. [HLS] Increase disc pool size to handle more discontinuties in TVPLus VOD content.
  34. [HLS] Fix for drm content playback and enabling MA_Info_Event macro.
  35. [PLAYER] Fix plusplyaer solo build error.
  36. [DASH] apply libxml patch for tpk cross use.

## 0.5.6

* Make startPosition support int32_t type.

## 0.5.5

* Fix select audio channel failed issue.

## 0.5.4

* Fix start position out of range issue.

## 0.5.3

* Add 'isCompleted' event to 'VideoPlayerEvent'.

## 0.5.2

* Add start position in player options when creating player. This is useful for resuming playback from last viewed position.

## 0.5.1

* Fix getVideoTracks out of bounds issue.

## 0.5.0

* Fix DashEngine crash issue.

## 0.4.9

* Fix DashEngine stream property "STARTBITRATE" can't be set correctly.
* Fix DashEngine stream property "USER_AGENT" can't be set correctly.

## 0.4.8

* Call the open before calling the SetStreamingProperty.
* Change getStreamingProperty API return type from StreamingPropertyMessage to String.
* Add setStreamingProperty API.

## 0.4.7

* Add SetBufferConfig interface.

## 0.4.6

* Upgrade plusplayer
  1. [HLS] Disabling playback rate change and reducing max latency threshold.
  2. [HLS] Bitrate switching optimization and seek to live handling.
  3. [DASH] Fixing LL-DASH live channel stuck issue.
  4. [PLUSPLAYER] Fixing svace issue cast from int to uint64_t.
  5. [DASH] Optimization for LL-DASH catch-up.
  6. [HLS] Null check before dereferencing pointer.
  7. [HLS] Fix Live stream getting stucked after 15-20 min.

## 0.4.5

* Update plusplayer.ini for using platform gst-ffmpeg library.

## 0.4.4

* Remove wrong information in README.
* Add plusplayer ini.
* Fix crash issue when error message is empty.

## 0.4.3

* Update plusplayer
  1. [libav-common] Fixing libav-common SVACE issue.
  2. [Dash] Fix when app freeze , cpu usage is high.
  3. [Dash] Fix issue that report two eos msg to app.
  4. [Dash] Fix no EOS event of dashplayer.
  5. [Dash] Fix app freeze issue when calling seek method.
  6. [Dash] Fix issue that live stream start at the beginning not at live postion.

## 0.4.2

* Add notes for creating dash player.
* [Dash] Fix no EOS event of dashplayer.
* Remove set looping failed message.
* Support Tizen 8.0.

## 0.4.1

* Fix new lint warnings.
* Update minimum Flutter and Dart version to 3.13 and 3.1.
* Update plusplayer
  1. [HLS] Sending dummy audio pkts to minimize pts gap between audio pkts across discontinuity.
  2. [HLS] Low Latency implementation for external track (audio/subtitle).
  3. [HLS] Segment list improvement using index offset.
  4. [SS] Fix for memory leak.
  5. [DASH] For dash case, adding samplerate change limitation for seamless audio track changes.
  6. [DASH] Adding dash DRM case for HbbTV fault key test case.
  7. [DASH] Fixing app_id dummy exception case.
  8. [DASH] Support ATSC3 L1 time.

## 0.4.0

* Minor refactor.
* Add getStreamingProperty interface.

## 0.3.3

* Check httper_headers pointer when creating media player.
* Fix state check in SetVolume.
* Add a case that plays the video of assets to the example.
* Convert volume range to [0,100] for plusplayer.

## 0.3.2

* [VVC] Add VVC decoder, disable parse for mp4/vvc, create a new vvc decoder to try decode
* Adding InBandEvent json format for data, same as MPD event
* when codec change support max resolution change
* fix location tag problem for different format
* support check role in prefer audio language logic
* fix error in location tag of relative path, regarding Period judgement error when reloading MPD.
* fix wrong audio sample rate , which is mismatch with real codec decConfig

## 0.3.1

* Resolve drm manager proxy doesn't support multiple instances issue.

## 0.3.0

* Support ADAPTIVE_INFO property.

## 0.2.3

* [dash] DASH unique event including index tag.
* [hls] Fix network set time bug(SSL Verification).
* [hls] Fix audio language to set in caps even in case of hls having mp3 audio. also done for other audio codecs.
* [http] Improved mmhttpsrc logging.
* [libav] Support VVC in ffmpeg side.
* [plusplayer] Stop feeder before renderer stop.
* [plusplayer] Update max resolution selection logic for multiview (portrait mode).
* [plusplayer] Fix set playing task crash.
* [plusplayer] Send Eos on Stop if trackrenderer prepare stuck.
* [plusplayer] Handling race condition between onmultiview cb and changesource.
* [plusplayer] Tracksource Seek only when Pause return success.
* [VVC/H.266] Add framerate force correction.
* [VVC/H.266] Bitrate change support (no drm).

## 0.2.2

* Fix can not resume issue when re-launch app.

## 0.2.1

* Replace g_idle_add with ecore_pipe.

## 0.2.0

* Add get duration API for live stream.

## 0.1.3

* Fix issue of not display video when start play.

## 0.1.2

* Replace surface id with resource id for fixing overlap issue.

## 0.1.1

* Fix load gstream libs fail issue when package name not same with app id.

## 0.1.0

* Initial release.<|MERGE_RESOLUTION|>--- conflicted
+++ resolved
@@ -1,8 +1,7 @@
-<<<<<<< HEAD
-## 0.7.3
+## 0.7.5
 * Support parsing SMPE-TT(sidecar) subtitle attributes.
 * Support image format subtitles.
-=======
+
 ## 0.7.4
 * Update plusplayer
   1. [DASH] Fix this issue of audio switching not working in the dash video stream.
@@ -11,7 +10,6 @@
 ## 0.7.3
 * Update plusplayer
   1. [DASH] Update token value if baseURL not include token.
->>>>>>> c95a0188
 
 ## 0.7.2
 * Fix type missmatch.
