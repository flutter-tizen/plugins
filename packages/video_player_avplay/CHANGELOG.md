<<<<<<< HEAD
## 0.5.12  

* Update plusplayer
  1. [HLS] Corrected MA info event processing. Error messages posting to bms.
  2. [HLS] Ignore padding bytes generated withmmplayer+aes-128 content.  
  3. [HLS] Logging improvement (print segment duration).  
  4. [HLS] Fix for security issue in Hlstracksource.
  5. [HLS] Removed un-used property setting to mq.
  6. [HLS] HLS UT : Daterange and SCTE53 related UTs added.
  7. [PLAYER] Added handling to avoid seektolive trigger in non-playing state. 
  8. [PLAYER] Corrected player error incase 4k is played in multiveiw.
  9. [PLAYER] Added check to enable boost for 23year onwards only & apply boost in feeder&mq threads for low latency also.
  10. [PLAYER] DateRange exception handling with SCTE35.
  11. [PLAYER] Exception handling propogation for Curl Reset.
  12. [PLAYER] Added code to relax thread throttling.
  13. [PLAYER] Expose live start.
  14. [PLAYER] Add ut to test -2x~-16x playback rate.
  15. [PLAYER] Reduce waiting time before downloading segment for hbbtv TC.
  16. [PLAYER] In feeder registering thread for boosting only.
  17. [PLAYER] Applying boost to avoid contention on multiqueue src pad.
  18. [DASH] Fix Dash streaming audio codec swithcing failed.
  19. [DASH] Fix glitch (during no catching state , it change plyaback rate larger than 1.0).
  20. [DASH] Add tc for dash sw decoder seeking.  
=======
## 0.5.12

* Revert 0.5.9 version, this PR will cause fail to play DRM issue.
>>>>>>> 3d4e7a9f

## 0.5.11

* Add check platform and api version.

## 0.5.10

* Add setDisplayRotate API
* Add setDisplayMode API

## 0.5.9

* Fix dash player fail to seek issue.

## 0.5.8

* Support Tizen 9.0

## 0.5.7

* Update plusplayer
  1. [PLAYER] Feeder Threads for Audio and Video boosted.
  2. [HLS] hls_trickplay : for rates (0-2) I-frame dependency removed.
  3. [HLS] ss_trickplay : trickplay by seek enabled.
  4. [HLS] Trickplay feature update for playbackrates (<0 and >2).
  5. [HLS] Unused variable removed and indentation fix.
  6. [HLS] Outputmanager logs getting skipped for some parts, Incorrect usage of GetPart(), GetPartOutput() is used instead of GetPart().
  7. [HLS] playlist refresh rate reduced.
  8. [HLS] MA LOG: curl operation time out case.
  9. [HLS] Fix Garbage Frame Issue due to new implementation of dynamic storage of init data.
  10. [HLS] Removed unnecessary logs.
  11. [HLS] Special handling added to reset in-process curl download request during reset operation.
  12. [HLS] Fix Garbage Frame Issue due to new implementation of dynamic storage of init data.
  13. [HLS] Initialise catchupInstance only once in catchuptask.
  14. [HLS] Handling EXT-X-SESSION-KEY info and trigger early license acquisition when available and also removing the redundant code but merging the related functions for sending drm data.
  15. [HLS] Fix added: playback gets stuck when next download is preload-hinted-part in case of bitrate change with no new part, or new discontinuity with preload-hinted-part.
  16. [HLS] Free pluginlist after setting state to null.
  17. [HLS] Removed [-Wunused-variable] warning from HLS engine.
  18. [HLS] Removed [-Wswitch-default] warning from HLS engine.
  19. [HLS] Curl Reset flag to avoid wait in Process().
  20. [HLS] InitDataS vector was changed to Map.
  21. [HLS] LL Playlist Blocking Reload Fix + Improved Logging
  22. [HLS] optimise subplaylist downlaod rate.
  23. [HLS] Redundant gst Buffer unref removed.
  24. [HLS] "Avoid Last Viewed Scene" Feature.
  25. [HLS] AE-SDK code changes merging on onemain.
  26. [HLS] External Media track change fix.
  27. [HLS] Correction for MA Log Task.
  28. [HLS] Added ut_empty_cue_before_endlist.
  29. [HLS] LL-HLS Multitrack change support.
  30. [HLS] Pause resume enabled in live property added in player.
  31. [PLAYER] Enable MA_LOG in plusplayer.
  32. [HLS] Set ABR property : Added functionality in engine and player to toggle bitrate change functionality.
  33. [HLS] Increase disc pool size to handle more discontinuties in TVPLus VOD content.
  34. [HLS] Fix for drm content playback and enabling MA_Info_Event macro.
  35. [PLAYER] Fix plusplyaer solo build error.
  36. [DASH] apply libxml patch for tpk cross use.

## 0.5.6

* Make startPosition support int32_t type.

## 0.5.5

* Fix select audio channel failed issue.

## 0.5.4

* Fix start position out of range issue.

## 0.5.3

* Add 'isCompleted' event to 'VideoPlayerEvent'.

## 0.5.2

* Add start position in player options when creating player. This is useful for resuming playback from last viewed position.

## 0.5.1

* Fix getVideoTracks out of bounds issue.

## 0.5.0

* Fix DashEngine crash issue.

## 0.4.9

* Fix DashEngine stream property "STARTBITRATE" can't be set correctly.
* Fix DashEngine stream property "USER_AGENT" can't be set correctly.

## 0.4.8

* Call the open before calling the SetStreamingProperty.
* Change getStreamingProperty API return type from StreamingPropertyMessage to String.
* Add setStreamingProperty API.

## 0.4.7

* Add SetBufferConfig interface.

## 0.4.6

* Upgrade plusplayer
  1. [HLS] Disabling playback rate change and reducing max latency threshold.
  2. [HLS] Bitrate switching optimization and seek to live handling.
  3. [DASH] Fixing LL-DASH live channel stuck issue.
  4. [PLUSPLAYER] Fixing svace issue cast from int to uint64_t.
  5. [DASH] Optimization for LL-DASH catch-up.
  6. [HLS] Null check before dereferencing pointer.
  7. [HLS] Fix Live stream getting stucked after 15-20 min.

## 0.4.5

* Update plusplayer.ini for using platform gst-ffmpeg library.

## 0.4.4

* Remove wrong information in README.
* Add plusplayer ini.
* Fix crash issue when error message is empty.

## 0.4.3

* Update plusplayer
  1. [libav-common] Fixing libav-common SVACE issue.
  2. [Dash] Fix when app freeze , cpu usage is high.
  3. [Dash] Fix issue that report two eos msg to app.
  4. [Dash] Fix no EOS event of dashplayer.
  5. [Dash] Fix app freeze issue when calling seek method.
  6. [Dash] Fix issue that live stream start at the beginning not at live postion.

## 0.4.2

* Add notes for creating dash player.
* [Dash] Fix no EOS event of dashplayer.
* Remove set looping failed message.
* Support Tizen 8.0.

## 0.4.1

* Fix new lint warnings.
* Update minimum Flutter and Dart version to 3.13 and 3.1.
* Update plusplayer
  1. [HLS] Sending dummy audio pkts to minimize pts gap between audio pkts across discontinuity.
  2. [HLS] Low Latency implementation for external track (audio/subtitle).
  3. [HLS] Segment list improvement using index offset.
  4. [SS] Fix for memory leak.
  5. [DASH] For dash case, adding samplerate change limitation for seamless audio track changes.
  6. [DASH] Adding dash DRM case for HbbTV fault key test case.
  7. [DASH] Fixing app_id dummy exception case.
  8. [DASH] Support ATSC3 L1 time.

## 0.4.0

* Minor refactor.
* Add getStreamingProperty interface.

## 0.3.3

* Check httper_headers pointer when creating media player.
* Fix state check in SetVolume.
* Add a case that plays the video of assets to the example.
* Convert volume range to [0,100] for plusplayer.

## 0.3.2

* [VVC] Add VVC decoder, disable parse for mp4/vvc, create a new vvc decoder to try decode
* Adding InBandEvent json format for data, same as MPD event
* when codec change support max resolution change
* fix location tag problem for different format
* support check role in prefer audio language logic
* fix error in location tag of relative path, regarding Period judgement error when reloading MPD.
* fix wrong audio sample rate , which is mismatch with real codec decConfig

## 0.3.1

* Resolve drm manager proxy doesn't support multiple instances issue.

## 0.3.0

* Support ADAPTIVE_INFO property.

## 0.2.3

* [dash] DASH unique event including index tag.
* [hls] Fix network set time bug(SSL Verification).
* [hls] Fix audio language to set in caps even in case of hls having mp3 audio. also done for other audio codecs.
* [http] Improved mmhttpsrc logging.
* [libav] Support VVC in ffmpeg side.
* [plusplayer] Stop feeder before renderer stop.
* [plusplayer] Update max resolution selection logic for multiview (portrait mode).
* [plusplayer] Fix set playing task crash.
* [plusplayer] Send Eos on Stop if trackrenderer prepare stuck.
* [plusplayer] Handling race condition between onmultiview cb and changesource.
* [plusplayer] Tracksource Seek only when Pause return success.
* [VVC/H.266] Add framerate force correction.
* [VVC/H.266] Bitrate change support (no drm).

## 0.2.2

* Fix can not resume issue when re-launch app.

## 0.2.1

* Replace g_idle_add with ecore_pipe.

## 0.2.0

* Add get duration API for live stream.

## 0.1.3

* Fix issue of not display video when start play.

## 0.1.2

* Replace surface id with resource id for fixing overlap issue.

## 0.1.1

* Fix load gstream libs fail issue when package name not same with app id.

## 0.1.0

* Initial release.<|MERGE_RESOLUTION|>--- conflicted
+++ resolved
@@ -1,5 +1,4 @@
-<<<<<<< HEAD
-## 0.5.12  
+## 0.5.13  
 
 * Update plusplayer
   1. [HLS] Corrected MA info event processing. Error messages posting to bms.
@@ -21,12 +20,11 @@
   17. [PLAYER] Applying boost to avoid contention on multiqueue src pad.
   18. [DASH] Fix Dash streaming audio codec swithcing failed.
   19. [DASH] Fix glitch (during no catching state , it change plyaback rate larger than 1.0).
-  20. [DASH] Add tc for dash sw decoder seeking.  
-=======
+  20. [DASH] Add tc for dash sw decoder seeking.
+
 ## 0.5.12
 
 * Revert 0.5.9 version, this PR will cause fail to play DRM issue.
->>>>>>> 3d4e7a9f
 
 ## 0.5.11
 
