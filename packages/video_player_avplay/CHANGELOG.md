--- conflicted
+++ resolved
@@ -1,8 +1,9 @@
+## 0.5.20
+
+* Add suspend and restore interface.
+
 ## 0.5.19
 
-<<<<<<< HEAD
-* Add suspend and restore interface.
-=======
 * Upgrade native player
   1.[HLS]Fix crash issue when rotation from portrait to landscape or vice-versa.
   2.[HSL]Multiview scenario stability improvement.
@@ -17,7 +18,6 @@
   11.[DASH]Change dash timeline case live duration calculation scheme.
   12.[DASH]Dash low latency stability improvement.
   13.[DASH]Fix no subtitle callback issue.
->>>>>>> fc822ada
 
 ## 0.5.18
 
