## NEXT

<<<<<<< HEAD
* Check httper_headers pointer when creating media player.
=======
* Fix state check in SetVolume.

## 0.3.2

* [VVC] Add VVC decoder, disable parse for mp4/vvc, create a new vvc decoder to try decode
* Adding InBandEvent json format for data, same as MPD event
* when codec change support max resolution change
* fix location tag problem for different format
* support check role in prefer audio language logic
* fix error in location tag of relative path, regarding Period judgement error when reloading MPD.
* fix wrong audio sample rate , which is mismatch with real codec decConfig
>>>>>>> 48c0f7d8

## 0.3.1

* Resolve drm manager proxy doesn't support multiple instances issue.

## 0.3.0

* Support ADAPTIVE_INFO property.

## 0.2.3

* [dash] DASH unique event including index tag.
* [hls] Fix network set time bug(SSL Verification).
* [hls] Fix audio language to set in caps even in case of hls having mp3 audio. also done for other audio codecs.
* [http] Improved mmhttpsrc logging.
* [libav] Support VVC in ffmpeg side.
* [plusplayer] Stop feeder before renderer stop.
* [plusplayer] Update max resolution selection logic for multiview (portrait mode).
* [plusplayer] Fix set playing task crash.
* [plusplayer] Send Eos on Stop if trackrenderer prepare stuck.
* [plusplayer] Handling race condition between onmultiview cb and changesource.
* [plusplayer] Tracksource Seek only when Pause return success.
* [VVC/H.266] Add framerate force correction.
* [VVC/H.266] Bitrate change support (no drm).

## 0.2.2

* Fix can not resume issue when re-launch app.

## 0.2.1

* Replace g_idle_add with ecore_pipe.

## 0.2.0

* Add get duration API for live stream.

## 0.1.3

* Fix issue of not display video when start play.

## 0.1.2

* Replace surface id with resource id for fixing overlap issue.

## 0.1.1

* Fix load gstream libs fail issue when package name not same with app id.

## 0.1.0

* Initial release.<|MERGE_RESOLUTION|>--- conflicted
+++ resolved
@@ -1,8 +1,6 @@
 ## NEXT
 
-<<<<<<< HEAD
 * Check httper_headers pointer when creating media player.
-=======
 * Fix state check in SetVolume.
 
 ## 0.3.2
@@ -14,7 +12,6 @@
 * support check role in prefer audio language logic
 * fix error in location tag of relative path, regarding Period judgement error when reloading MPD.
 * fix wrong audio sample rate , which is mismatch with real codec decConfig
->>>>>>> 48c0f7d8
 
 ## 0.3.1
 
