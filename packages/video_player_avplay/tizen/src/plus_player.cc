// Copyright 2023 Samsung Electronics Co., Ltd. All rights reserved.
// Use of this source code is governed by a BSD-style license that can be
// found in the LICENSE file.

#include "plus_player.h"

#include <app_manager.h>
#include <system_info.h>

#include <sstream>

#include "log.h"

static std::vector<std::string> split(const std::string &s, char delim) {
  std::stringstream ss(s);
  std::string item;
  std::vector<std::string> tokens;
  while (getline(ss, item, delim)) {
    tokens.push_back(item);
  }
  return tokens;
}

static plusplayer::TrackType ConvertTrackType(std::string track_type) {
  if (track_type == "video") {
    return plusplayer::TrackType::kTrackTypeVideo;
  }
  if (track_type == "audio") {
    return plusplayer::TrackType::kTrackTypeAudio;
  }
  if (track_type == "text") {
    return plusplayer::TrackType::kTrackTypeSubtitle;
  }
}

PlusPlayer::PlusPlayer(flutter::BinaryMessenger *messenger,
                       FlutterDesktopViewRef flutter_view,
                       std::string &video_format)
    : VideoPlayer(messenger, flutter_view), video_format_(video_format) {}

PlusPlayer::~PlusPlayer() {
  if (player_) {
    Stop(player_);
    Close(player_);
    UnregisterListener(player_);
    DestroyPlayer(player_);
    player_ = nullptr;
  }

  if (drm_manager_) {
    drm_manager_->ReleaseDrmSession();
  }
}

void PlusPlayer::RegisterListener() {
  listener_.buffering_callback = OnBufferStatus;
  listener_.adaptive_streaming_control_callback =
      OnAdaptiveStreamingControlEvent;
  listener_.completed_callback = OnEos;
  listener_.drm_init_data_callback = OnDrmInitData;
  listener_.error_callback = OnError;
  listener_.error_message_callback = OnErrorMsg;
  listener_.prepared_callback = OnPrepareDone;
  listener_.seek_completed_callback = OnSeekDone;
  listener_.subtitle_data_callback = OnSubtitleData;
  ::RegisterListener(player_, &listener_, this);
}

int64_t PlusPlayer::Create(const std::string &uri,
                           const CreateMessage &create_message) {
  LOG_INFO("[PlusPlayer] Create player.");

  if (video_format_ == "dash") {
    player_ = CreatePlayer(plusplayer::PlayerType::kDASH);
  } else {
    player_ = CreatePlayer(plusplayer::PlayerType::kDefault);
  }

  if (!player_) {
    LOG_ERROR("[PlusPlayer] Fail to create player.");
    return -1;
  }

  if (create_message.http_headers() != nullptr &&
      !create_message.http_headers()->empty()) {
    std::string cookie = flutter_common::GetValue(create_message.http_headers(),
                                                  "Cookie", std::string());
    if (!cookie.empty()) {
      SetStreamingProperty(player_, "COOKIE", cookie);
    }
    std::string user_agent = flutter_common::GetValue(
        create_message.http_headers(), "User-Agent", std::string());
    if (!user_agent.empty()) {
      SetStreamingProperty(player_, "USER_AGENT", user_agent);
    }
  }

  if (create_message.streaming_property() != nullptr &&
      !create_message.streaming_property()->empty()) {
    std::string adaptive_info = flutter_common::GetValue(
        create_message.streaming_property(), "ADAPTIVE_INFO", std::string());
    if (!adaptive_info.empty()) {
      SetStreamingProperty(player_, "ADAPTIVE_INFO", adaptive_info);
    }
  }

  if (!Open(player_, uri)) {
    LOG_ERROR("[PlusPlayer] Fail to open uri :  %s.", uri.c_str());
    return -1;
  }
  LOG_INFO("[PlusPlayer] Uri: %s", uri.c_str());

  char *appId = nullptr;
  int ret = app_manager_get_app_id(getpid(), &appId);
  if (ret != APP_MANAGER_ERROR_NONE) {
    LOG_ERROR("[PlusPlayer] Fail to get app id: %s.", get_error_message(ret));
    return -1;
  }
  SetAppId(player_, std::string(appId));
  free(appId);

  RegisterListener();

  if (create_message.drm_configs() != nullptr &&
      !create_message.drm_configs()->empty()) {
    int drm_type =
        flutter_common::GetValue(create_message.drm_configs(), "drmType", 0);
    std::string license_server_url = flutter_common::GetValue(
        create_message.drm_configs(), "licenseServerUrl", std::string());
    if (drm_type != 0) {
      if (!SetDrm(uri, drm_type, license_server_url)) {
        LOG_ERROR("[PlusPlayer] Fail to set drm.");
        return -1;
      }
    }
  }

  if (!SetDisplay()) {
    LOG_ERROR("[PlusPlayer] Fail to set display.");
    return -1;
  }

  SetDisplayRoi(0, 0, 1, 1);

  if (create_message.player_options() != nullptr &&
      !create_message.player_options()->empty()) {
    bool is_prebuffer_mode = flutter_common::GetValue(
        create_message.player_options(), "prebufferMode", false);
    if (is_prebuffer_mode) {
      SetPrebufferMode(player_, true);
      is_prebuffer_mode_ = true;
    }
  }

  if (!PrepareAsync(player_)) {
    LOG_ERROR("[PlusPlayer] Player fail to prepare.");
    return -1;
  }
  return SetUpEventChannel();
}

void PlusPlayer::Dispose() {
  LOG_INFO("[PlusPlayer] Player disposing.");
  ClearUpEventChannel();
}

void PlusPlayer::SetDisplayRoi(int32_t x, int32_t y, int32_t width,
                               int32_t height) {
  plusplayer::Geometry roi;
  roi.x = x;
  roi.y = y;
  roi.w = width;
  roi.h = height;
  if (!::SetDisplayRoi(player_, roi)) {
    LOG_ERROR("[PlusPlayer] Player fail to set display roi.");
  }
}

bool PlusPlayer::Play() {
  LOG_INFO("[PlusPlayer] Player starting.");

  plusplayer::State state = GetState(player_);
  if (state < plusplayer::State::kTrackSourceReady) {
    LOG_ERROR("[PlusPlayer] Player is not ready.");
    return false;
  }

  if (state <= plusplayer::State::kReady) {
    if (!Start(player_)) {
      LOG_ERROR("[PlusPlayer] Player fail to start.");
      return false;
    }
    return true;
  } else if (state == plusplayer::State::kPaused) {
    if (!Resume(player_)) {
      LOG_ERROR("[PlusPlayer] Player fail to resume.");
      return false;
    }
    return true;
  }
  return false;
}

bool PlusPlayer::Activate() {
  if (!::Activate(player_, plusplayer::kTrackTypeVideo)) {
    LOG_ERROR("[PlusPlayer] Fail to activate video.");
    return false;
  }
  if (!::Activate(player_, plusplayer::kTrackTypeAudio)) {
    LOG_ERROR("[PlusPlayer] Fail to activate audio.");
    return false;
  }
  if (!::Activate(player_, plusplayer::kTrackTypeSubtitle)) {
    LOG_ERROR("[PlusPlayer] Fail to activate subtitle.");
  }

  return true;
}

bool PlusPlayer::Deactivate() {
  if (is_prebuffer_mode_) {
    Stop(player_);
    return true;
  }

  if (!::Deactivate(player_, plusplayer::kTrackTypeVideo)) {
    LOG_ERROR("[PlusPlayer] Fail to activate video.");
    return false;
  }
  if (!::Deactivate(player_, plusplayer::kTrackTypeAudio)) {
    LOG_ERROR("[PlusPlayer] Fail to activate audio.");
    return false;
  }
  if (!::Deactivate(player_, plusplayer::kTrackTypeSubtitle)) {
    LOG_ERROR("[PlusPlayer] Fail to activate subtitle.");
  }

  return true;
}

bool PlusPlayer::Pause() {
  LOG_INFO("[PlusPlayer] Player pausing.");

  plusplayer::State state = GetState(player_);
  if (state < plusplayer::State::kReady) {
    LOG_ERROR("[PlusPlayer] Player is not ready.");
    return false;
  }

  if (state != plusplayer::State::kPlaying) {
    LOG_INFO("[PlusPlayer] Player not playing.");
    return false;
  }

  if (!::Pause(player_)) {
    LOG_ERROR("[PlusPlayer] Player fail to pause.");
    return false;
  }

  return true;
}

bool PlusPlayer::SetLooping(bool is_looping) {
  LOG_ERROR("[PlusPlayer] Not support to set looping.");
  return false;
}

bool PlusPlayer::SetVolume(double volume) {
<<<<<<< HEAD
  /**
   * dart api volume range[0,1], plusplaer volume range[0,100]
   * Convert a number range to another range
   * NewValue = (((OldValue - OldMin) * (NewMax - NewMin)) / (OldMax - OldMin))
   * + NewMin oldMin = 0.0, oldMax = 1.0, oldRange = 1.0 newMin = 0, newMax =
   * 100, newRange = 100
   */
  int new_volume = volume * 100;
  LOG_INFO("[PlusPlayer] Volume: %d", new_volume);
  if (!::SetVolume(player_, new_volume)) {
=======
  LOG_INFO("[PlusPlayer] Volume: %f", volume);

  if (GetState(player_) < plusplayer::State::kPlaying) {
    LOG_ERROR("[PlusPlayer] Player is in invalid state");
    return false;
  }

  if (!::SetVolume(player_, volume)) {
>>>>>>> d3d254d2
    LOG_ERROR("[PlusPlayer] Fail to set volume.");
    return false;
  }
  return true;
}

bool PlusPlayer::SetPlaybackSpeed(double speed) {
  LOG_INFO("[PlusPlayer] Speed: %f", speed);

  if (GetState(player_) <= plusplayer::State::kIdle) {
    LOG_ERROR("[PlusPlayer] Player is not prepared.");
    return false;
  }
  if (!SetPlaybackRate(player_, speed)) {
    LOG_ERROR("[PlusPlayer] Player fail to set playback rate.");
    return false;
  }
  return true;
}

bool PlusPlayer::SeekTo(int64_t position, SeekCompletedCallback callback) {
  LOG_INFO("[PlusPlayer] Seek to position: %lld", position);

  if (GetState(player_) < plusplayer::State::kReady) {
    LOG_ERROR("[PlusPlayer] Player is not ready.");
    return false;
  }

  if (on_seek_completed_) {
    LOG_ERROR("[PlusPlayer] Player is already seeking.");
    return false;
  }

  on_seek_completed_ = std::move(callback);
  if (!Seek(player_, position)) {
    on_seek_completed_ = nullptr;
    LOG_ERROR("[PlusPlayer] Player fail to seek.");
    return false;
  }

  return true;
}

int64_t PlusPlayer::GetPosition() {
  uint64_t position = 0;
  plusplayer::State state = GetState(player_);
  if (state == plusplayer::State::kPlaying ||
      state == plusplayer::State::kPaused) {
    if (!GetPlayingTime(player_, &position)) {
      LOG_ERROR("[PlusPlayer] Player fail to get the current playing time.");
    }
  }
  return static_cast<int64_t>(position);
}

bool PlusPlayer::IsLive() {
  plusplayer::PlayerMemento memento;
  if (!GetMemento(player_, &memento)) {
    LOG_ERROR("[PlusPlayer] Player fail to get memento.");
    return false;
  }

  return memento.is_live;
}

std::pair<int64_t, int64_t> PlusPlayer::GetLiveDuration() {
  std::string live_duration_str =
      GetStreamingProperty(player_, "GET_LIVE_DURATION");
  if (live_duration_str.empty()) {
    LOG_ERROR("[PlusPlayer] Player fail to get live duration.");
    return std::make_pair(0, 0);
  }

  std::vector<std::string> time_vec = split(live_duration_str, '|');
  return std::make_pair(std::stoll(time_vec[0]), std::stoll(time_vec[1]));
}

std::pair<int64_t, int64_t> PlusPlayer::GetDuration() {
  if (IsLive()) {
    return GetLiveDuration();
  } else {
    int64_t duration = 0;
    if (!::GetDuration(player_, &duration)) {
      LOG_ERROR("[PlusPlayer] Player fail to get the duration.");
      return std::make_pair(0, 0);
    }
    LOG_INFO("[PlusPlayer] Video duration: %lld.", duration);
    return std::make_pair(0, duration);
  }
}

void PlusPlayer::GetVideoSize(int32_t *width, int32_t *height) {
  if (GetState(player_) >= plusplayer::State::kTrackSourceReady) {
    bool found = false;
    std::vector<plusplayer::Track> tracks = GetActiveTrackInfo(player_);
    for (auto track : tracks) {
      if (track.type == plusplayer::TrackType::kTrackTypeVideo) {
        *width = track.width;
        *height = track.height;
        found = true;
        break;
      }
    }
    if (!found) {
      LOG_ERROR("[PlusPlayer] Player fail to get video size.");
    } else {
      LOG_INFO("[PlusPlayer] Video width: %d, height: %d.", *width, *height);
    }
  }
}

bool PlusPlayer::IsReady() {
  return plusplayer::State::kReady == GetState(player_);
}

bool PlusPlayer::SetDisplay() {
  void *native_window = GetWindowHandle();
  if (!native_window) {
    LOG_ERROR("[PlusPlayer] Could not get a native window handle.");
    return false;
  }
  int x = 0, y = 0, width = 0, height = 0;
  ecore_wl2_window_proxy_->ecore_wl2_window_geometry_get(native_window, &x, &y,
                                                         &width, &height);
  uint32_t resource_id = FlutterDesktopViewGetResourceId(flutter_view_);
  if (resource_id == 0) {
    LOG_ERROR("[PlusPlayer] Fail to get resource id.");
    return false;
  }
  bool ret = ::SetDisplay(player_, plusplayer::DisplayType::kOverlay,
                          resource_id, x, y, width, height);
  if (!ret) {
    LOG_ERROR("[PlusPlayer] Player fail to set display.");
    return false;
  }

  ret = SetDisplayMode(player_, plusplayer::DisplayMode::kDstRoi);
  if (!ret) {
    LOG_ERROR("[PlusPlayer] Player fail to set display mode.");
    return false;
  }

  return true;
}

flutter::EncodableList PlusPlayer::GetTrackInfo(std::string track_type) {
  if (!player_) {
    LOG_ERROR("[PlusPlayer] Player not created.");
    return {};
  }

  plusplayer::State state = GetState(player_);
  if (state < plusplayer::State::kTrackSourceReady) {
    LOG_ERROR("[PlusPlayer] Player is in invalid state.");
    return {};
  }

  plusplayer::TrackType type = ConvertTrackType(track_type);

  int track_count = GetTrackCount(player_, type);
  if (track_count <= 0) {
    return {};
  }

  const std::vector<plusplayer::Track> track_info = ::GetTrackInfo(player_);
  if (track_info.empty()) {
    return {};
  }

  flutter::EncodableList trackSelections = {};
  flutter::EncodableMap trackSelection = {};
  trackSelection.insert(
      {flutter::EncodableValue("trackType"), flutter::EncodableValue(type)});
  if (type == plusplayer::TrackType::kTrackTypeVideo) {
    LOG_INFO("[PlusPlayer] Video track count: %d", track_count);
    for (const auto &track : track_info) {
      if (track.type == plusplayer::kTrackTypeVideo) {
        trackSelection.insert_or_assign(flutter::EncodableValue("trackId"),
                                        flutter::EncodableValue(track.index));
        trackSelection.insert_or_assign(flutter::EncodableValue("width"),
                                        flutter::EncodableValue(track.width));
        trackSelection.insert_or_assign(flutter::EncodableValue("height"),
                                        flutter::EncodableValue(track.height));
        trackSelection.insert_or_assign(flutter::EncodableValue("bitrate"),
                                        flutter::EncodableValue(track.bitrate));
        LOG_INFO(
            "[PlusPlayer] video track info[%d]: width[%d], height[%d], "
            "bitrate[%d]",
            track.index, track.width, track.height, track.bitrate);

        trackSelections.push_back(flutter::EncodableValue(trackSelection));
      }
    }
  } else if (type == plusplayer::TrackType::kTrackTypeAudio) {
    LOG_INFO("[PlusPlayer] Audio track count: %d", track_count);
    for (const auto &track : track_info) {
      if (track.type == plusplayer::kTrackTypeAudio) {
        trackSelection.insert_or_assign(flutter::EncodableValue("trackId"),
                                        flutter::EncodableValue(track.index));
        trackSelection.insert_or_assign(
            flutter::EncodableValue("language"),
            flutter::EncodableValue(track.language_code));
        trackSelection.insert_or_assign(
            flutter::EncodableValue("channel"),
            flutter::EncodableValue(track.channels));
        trackSelection.insert_or_assign(flutter::EncodableValue("bitrate"),
                                        flutter::EncodableValue(track.bitrate));
        LOG_INFO(
            "[PlusPlayer] Audio track info[%d]: language[%s], channel[%d], "
            "sample_rate[%d], bitrate[%d]",
            track.index, track.language_code.c_str(), track.channels,
            track.sample_rate, track.bitrate);

        trackSelections.push_back(flutter::EncodableValue(trackSelection));
      }
    }
  } else if (type == plusplayer::TrackType::kTrackTypeSubtitle) {
    LOG_INFO("[PlusPlayer] Subtitle track count: %d", track_count);
    for (const auto &track : track_info) {
      if (track.type == plusplayer::kTrackTypeSubtitle) {
        trackSelection.insert_or_assign(flutter::EncodableValue("trackId"),
                                        flutter::EncodableValue(track.index));
        trackSelection.insert_or_assign(
            flutter::EncodableValue("language"),
            flutter::EncodableValue(track.language_code));
        LOG_INFO("[PlusPlayer] Subtitle track info[%d]: language[%s]",
                 track.index, track.language_code.c_str());

        trackSelections.push_back(flutter::EncodableValue(trackSelection));
      }
    }
  }

  return trackSelections;
}

bool PlusPlayer::SetTrackSelection(int32_t track_id, std::string track_type) {
  LOG_INFO("[PlusPlayer] Track id is: %d,track type is: %s", track_id,
           track_type.c_str());

  if (!player_) {
    LOG_ERROR("[PlusPlayer] Player not created.");
    return false;
  }

  plusplayer::State state = GetState(player_);
  if (state < plusplayer::State::kTrackSourceReady) {
    LOG_ERROR("[PlusPlayer] Player is in invalid state.");
    return false;
  }

  if (!SelectTrack(player_, ConvertTrackType(track_type), track_id)) {
    LOG_ERROR("[PlusPlayer] Player fail to select track.");
    return false;
  }
  return true;
}

bool PlusPlayer::SetDrm(const std::string &uri, int drm_type,
                        const std::string &license_server_url) {
  drm_manager_ = std::make_unique<DrmManager>();
  if (!drm_manager_->CreateDrmSession(drm_type, true)) {
    LOG_ERROR("[PlusPlayer] Fail to create drm session.");
    return false;
  }

  int drm_handle = 0;
  if (!drm_manager_->GetDrmHandle(&drm_handle)) {
    LOG_ERROR("[PlusPlayer] Fail to get drm handle.");
    return false;
  }

  plusplayer::drm::Type type;
  switch (drm_type) {
    case DrmManager::DrmType::DRM_TYPE_PLAYREADAY:
      type = plusplayer::drm::Type::kPlayready;
      break;
    case DrmManager::DrmType::DRM_TYPE_WIDEVINECDM:
      type = plusplayer::drm::Type::kWidevineCdm;
      break;
    default:
      type = plusplayer::drm::Type::kNone;
      break;
  }

  plusplayer::drm::Property property;
  property.handle = drm_handle;
  property.type = type;
  property.license_acquired_cb =
      reinterpret_cast<plusplayer::drm::LicenseAcquiredCb>(OnLicenseAcquired);
  property.license_acquired_userdata =
      reinterpret_cast<plusplayer::drm::UserData>(this);
  property.external_decryption = false;
  ::SetDrm(player_, property);

  if (license_server_url.empty()) {
    bool success = drm_manager_->SetChallenge(uri, binary_messenger_);
    if (!success) {
      LOG_ERROR("[PlusPlayer]Fail to set challenge.");
      return false;
    }
  } else {
    if (!drm_manager_->SetChallenge(uri, license_server_url)) {
      LOG_ERROR("[PlusPlayer]Fail to set challenge.");
      return false;
    }
  }
  return true;
}

bool PlusPlayer::OnLicenseAcquired(int *drm_handle, unsigned int length,
                                   unsigned char *pssh_data, void *user_data) {
  LOG_INFO("[PlusPlayer] License acquired.");
  PlusPlayer *self = static_cast<PlusPlayer *>(user_data);

  if (self->drm_manager_) {
    return self->drm_manager_->SecurityInitCompleteCB(drm_handle, length,
                                                      pssh_data, nullptr);
  }
  return false;
}

void PlusPlayer::OnPrepareDone(bool ret, void *user_data) {
  LOG_INFO("[PlusPlayer] Prepare done, result: %d.", ret);
  PlusPlayer *self = reinterpret_cast<PlusPlayer *>(user_data);

  if (!SetDisplayVisible(self->player_, true)) {
    LOG_ERROR("[PlusPlayer] Fail to set display visible.");
  }

  if (!self->is_initialized_ && ret) {
    self->SendInitialized();
  }
}

void PlusPlayer::OnBufferStatus(int percent, void *user_data) {
  LOG_INFO("[PlusPlayer] Buffering percent: %d.", percent);
  PlusPlayer *self = reinterpret_cast<PlusPlayer *>(user_data);

  if (percent == 100) {
    self->SendBufferingEnd();
    self->is_buffering_ = false;
  } else if (!self->is_buffering_ && percent <= 5) {
    self->SendBufferingStart();
    self->is_buffering_ = true;
  } else {
    self->SendBufferingUpdate(percent);
  }
}

void PlusPlayer::OnSeekDone(void *user_data) {
  LOG_INFO("[PlusPlayer] Seek completed.");
  PlusPlayer *self = reinterpret_cast<PlusPlayer *>(user_data);

  if (self->on_seek_completed_) {
    self->on_seek_completed_();
    self->on_seek_completed_ = nullptr;
  }
}

void PlusPlayer::OnEos(void *user_data) {
  LOG_INFO("[PlusPlayer] Play completed.");
  PlusPlayer *self = reinterpret_cast<PlusPlayer *>(user_data);

  self->SendPlayCompleted();
}

void PlusPlayer::OnSubtitleData(char *data, const int size,
                                const plusplayer::SubtitleType &type,
                                const uint64_t duration, void *user_data) {
  LOG_INFO("[PlusPlayer] Subtitle updated, duration: %llu, text: %s", duration,
           data);
  PlusPlayer *self = reinterpret_cast<PlusPlayer *>(user_data);

  self->SendSubtitleUpdate(duration, data);
}

void PlusPlayer::OnResourceConflicted(void *user_data) {
  LOG_ERROR("[PlusPlayer] Resource conflicted.");
  PlusPlayer *self = reinterpret_cast<PlusPlayer *>(user_data);

  self->SendError("PlusPlayer error", "Resource conflicted");
}

void PlusPlayer::OnError(const plusplayer::ErrorType &error_code,
                         void *user_data) {
  LOG_ERROR("[PlusPlayer] Error code: %d", error_code);
  PlusPlayer *self = reinterpret_cast<PlusPlayer *>(user_data);

  self->SendError("[PlusPlayer] OnError", "");
}

void PlusPlayer::OnErrorMsg(const plusplayer::ErrorType &error_code,
                            const char *error_msg, void *user_data) {
  LOG_ERROR("[PlusPlayer] Error code: %d, message: %s.", error_code, error_msg);
  PlusPlayer *self = reinterpret_cast<PlusPlayer *>(user_data);

  self->SendError("PlusPlayer error", error_msg);
}

void PlusPlayer::OnDrmInitData(int *drm_handle, unsigned int len,
                               unsigned char *pssh_data,
                               plusplayer::TrackType type, void *user_data) {
  LOG_INFO("[PlusPlayer] Drm init completed.");
  PlusPlayer *self = reinterpret_cast<PlusPlayer *>(user_data);

  if (self->drm_manager_) {
    if (self->drm_manager_->SecurityInitCompleteCB(drm_handle, len, pssh_data,
                                                   nullptr)) {
      DrmLicenseAcquiredDone(self->player_, type);
    }
  }
}

void PlusPlayer::OnAdaptiveStreamingControlEvent(
    const plusplayer::StreamingMessageType &type,
    const plusplayer::MessageParam &msg, void *user_data) {
  LOG_INFO("[PlusPlayer] Message type: %d, is DrmInitData (%d)", type,
           type == plusplayer::StreamingMessageType::kDrmInitData);
  PlusPlayer *self = reinterpret_cast<PlusPlayer *>(user_data);

  if (type == plusplayer::StreamingMessageType::kDrmInitData) {
    if (msg.data.empty() || 0 == msg.size) {
      LOG_ERROR("[PlusPlayer] Empty message.");
      return;
    }

    if (self->drm_manager_) {
      self->drm_manager_->UpdatePsshData(msg.data.data(), msg.size);
    }
  }
}

void PlusPlayer::OnClosedCaptionData(std::unique_ptr<char[]> data,
                                     const int size, void *user_data) {}

void PlusPlayer::OnCueEvent(const char *cue_data, void *user_data) {}

void PlusPlayer::OnDateRangeEvent(const char *date_range_data,
                                  void *user_data) {}

void PlusPlayer::OnStopReachEvent(bool stop_reach, void *user_data) {}

void PlusPlayer::OnCueOutContEvent(const char *cue_out_cont_data,
                                   void *user_data) {}

void PlusPlayer::OnChangeSourceDone(bool ret, void *user_data) {}

void PlusPlayer::OnStateChangedToPlaying(void *user_data) {}<|MERGE_RESOLUTION|>--- conflicted
+++ resolved
@@ -266,7 +266,6 @@
 }
 
 bool PlusPlayer::SetVolume(double volume) {
-<<<<<<< HEAD
   /**
    * dart api volume range[0,1], plusplaer volume range[0,100]
    * Convert a number range to another range
@@ -277,16 +276,6 @@
   int new_volume = volume * 100;
   LOG_INFO("[PlusPlayer] Volume: %d", new_volume);
   if (!::SetVolume(player_, new_volume)) {
-=======
-  LOG_INFO("[PlusPlayer] Volume: %f", volume);
-
-  if (GetState(player_) < plusplayer::State::kPlaying) {
-    LOG_ERROR("[PlusPlayer] Player is in invalid state");
-    return false;
-  }
-
-  if (!::SetVolume(player_, volume)) {
->>>>>>> d3d254d2
     LOG_ERROR("[PlusPlayer] Fail to set volume.");
     return false;
   }
