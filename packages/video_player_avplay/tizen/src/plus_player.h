--- conflicted
+++ resolved
@@ -49,15 +49,12 @@
                             const std::string &value) override;
   bool SetDisplayRotate(int64_t rotation) override;
   bool SetDisplayMode(int64_t display_mode) override;
-<<<<<<< HEAD
   bool Suspend() override;
   bool Restore(const CreateMessage *restore_message,
                int64_t resume_time) override;
-=======
   bool SetData(const flutter::EncodableMap &data) override;
   flutter::EncodableMap GetData(const flutter::EncodableList &data) override;
   flutter::EncodableList GetActiveTrackInfo() override;
->>>>>>> 79cde230
 
  private:
   bool IsLive();
