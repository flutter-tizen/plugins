--- conflicted
+++ resolved
@@ -49,14 +49,10 @@
   void Initialize();
   void SetUpEventChannel(flutter::BinaryMessenger *messenger);
   void SendInitialized();
-<<<<<<< HEAD
   void SendMessage(MessageEvent event, media_packet_h media_packet);
   void SendRenderFinishedMessage();
-  FlutterDesktopGpuBuffer *ObtainGpuBuffer(size_t width, size_t height);
-=======
   FlutterDesktopGpuSurfaceDescriptor *ObtainGpuSurface(size_t width,
                                                        size_t height);
->>>>>>> 87d03be2
   static void ReleaseMediaPacket(void *packet);
 
   static void OnPrepared(void *data);
