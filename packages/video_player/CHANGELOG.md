<<<<<<< HEAD
## NEXT

* Resolve linter warnings.
=======
## 2.4.1

* Apply new texture APIs.
>>>>>>> 87d03be2

## 2.4.0

* Update video_player to 2.4.2.
* Update video_player_platform_interface to 5.1.2.
* Update the example app and integration_test.
* Migrate to new analysis options.
* Remove obsolete dependency on pedantic.
* Code cleanups.

## 2.3.2

* Apply texture common release callback.

## 2.3.1

* Show first frame after player is prepared.
* Assign `on_completed_cb_` of player before calling `player_set_play_position` to fix intermittent issue.

## 2.3.0

* Fix a freezing issue on Flutter 2.5 or above.
* Never return empty error messages to avoid null reference exceptions.
* Update video_player to 2.2.6 and update the example app.
* Minor cleanups.

## 2.2.2

* Fix `seekTo` so that it returns when seeking is completed.

## 2.2.1

* Update README.

## 2.2.0

* Update video_player to 2.2.3.
* Update video_player_platform_interface to 4.2.0.

## 2.0.1

* Update integration_test.

## 2.0.0

* Appaly new common texture APIs.

## 1.0.0

* Initial release.<|MERGE_RESOLUTION|>--- conflicted
+++ resolved
@@ -1,12 +1,6 @@
-<<<<<<< HEAD
-## NEXT
-
-* Resolve linter warnings.
-=======
 ## 2.4.1
 
 * Apply new texture APIs.
->>>>>>> 87d03be2
 
 ## 2.4.0
 
