<<<<<<< HEAD
## 0.2.0

* Implement functionality of selecting video, audio and text tracks.
=======
## 0.1.3

* Fix event channel issue, sending messages from native to Flutter on the platform thread.
>>>>>>> 1b720d06

## 0.1.2

* Increase the minimum Flutter version to 3.3.
* Fix web build

## 0.1.1

* Update pigeon to 10.0.0.
* Rename `TizenVideoPlayerApi` to `VideoPlayerVideoholeApi`.
* Rename the event channel to avoid possible conflicts.

## 0.1.0

* Initial release.<|MERGE_RESOLUTION|>--- conflicted
+++ resolved
@@ -1,12 +1,10 @@
-<<<<<<< HEAD
 ## 0.2.0
 
 * Implement functionality of selecting video, audio and text tracks.
-=======
+
 ## 0.1.3
 
 * Fix event channel issue, sending messages from native to Flutter on the platform thread.
->>>>>>> 1b720d06
 
 ## 0.1.2
 
