--- conflicted
+++ resolved
@@ -59,18 +59,10 @@
         invoiceId: purchaseDetails.verificationData.serverVerificationData,
       );
     } on PlatformException {
-<<<<<<< HEAD
       verifyPurchaseResult = VerifyInvoiceAPIResult(
           appId: 'error appId',
           cpStatus: 'error cpStatus',
           invoiceId: 'error invoiceId');
-=======
-      verifyPurchaseResult = const VerifyInvoiceAPIResult(
-        appId: 'error appId',
-        cpStatus: 'error cpStatus',
-        invoiceId: 'error invoiceId',
-      );
->>>>>>> c35a7325
     }
 
     if (verifyPurchaseResult.cpStatus == '100000') {
