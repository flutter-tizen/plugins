--- conflicted
+++ resolved
@@ -47,36 +47,13 @@
   /// [`BillingManager-isServiceAvailable`](https://developer.samsung.com/smarttv/develop/api-references/samsung-product-api-references/billing-api.html#BillingManager-isServiceAvailable)
   /// to check whether the Billing server is available.
   Future<bool> isAvailable() async {
-<<<<<<< HEAD
     return _hostApi.isAvailable();
-=======
-    final String? isAvailableResult = await channel.invokeMethod<String>(
-      'isAvailable',
-    );
-    if (isAvailableResult == null) {
-      throw PlatformException(
-        code: 'no_response',
-        message: 'Failed to get response from platform.',
-      );
-    }
-
-    final ServiceAvailableAPIResult isAvailable =
-        ServiceAvailableAPIResult.fromJson(
-          json.decode(isAvailableResult) as Map<String, dynamic>,
-        );
-    if (isAvailable.status == '100000') {
-      return true;
-    } else {
-      return false;
-    }
->>>>>>> c35a7325
   }
 
   /// Calls
   /// [`BillingManager-getProductsList`](https://developer.samsung.com/smarttv/develop/api-references/samsung-product-api-references/billing-api.html#BillingManager-getProductsList)
   /// to retrieves the list of products registered on the Billing (DPI) server.
   Future<ProductsListApiResult> requestProducts(
-<<<<<<< HEAD
       List<String> requestparameters) async {
     final String countryCode = await _hostApi.getCountryCode();
     final String checkValue = base64.encode(
@@ -110,54 +87,11 @@
     // return ProductsListApiResult.fromJson(
     //     json.decode(productResponse) as Map<String, dynamic>);
     return _hostApi.getProductList(product);
-=======
-    List<String> requestparameters,
-  ) async {
-    final String? countryCode = await channel.invokeMethod<String?>(
-      'GetCountryCode',
-    );
-    final String checkValue = base64.encode(
-      Hmac(
-            sha256,
-            utf8.encode(_requestParameters['securityKey'] as String? ?? ''),
-          )
-          .convert(
-            utf8.encode(
-              (_requestParameters['appId'] as String? ?? '') +
-                  (countryCode ?? ''),
-            ),
-          )
-          .bytes,
-    );
-
-    final Map<String, dynamic> arguments = <String, dynamic>{
-      'appId': _requestParameters['appId'],
-      'countryCode': countryCode,
-      'pageSize': _requestParameters['pageSize'],
-      'pageNum': _requestParameters['pageNum'],
-      'checkValue': checkValue,
-    };
-
-    final String? productResponse = await channel.invokeMethod<String?>(
-      'getProductList',
-      arguments,
-    );
-    if (productResponse == null) {
-      throw PlatformException(
-        code: 'no_response',
-        message: 'failed to get response from platform.',
-      );
-    }
-    return ProductsListApiResult.fromJson(
-      json.decode(productResponse) as Map<String, dynamic>,
-    );
->>>>>>> c35a7325
   }
 
   /// Calls
   /// [`BillingManager-getUserPurchaseList`](https://developer.samsung.com/smarttv/develop/api-references/samsung-product-api-references/billing-api.html#BillingManager-getUserPurchaseList)
   /// to retrieves the user's purchase list.
-<<<<<<< HEAD
   Future<GetUserPurchaseListAPIResult> requestPurchases(
       {String? applicationUserName}) async {
     final String? customId = await _hostApi.getCustomId();
@@ -180,53 +114,6 @@
     );
 
     return _hostApi.getPurchaseList(purchase);
-=======
-  Future<GetUserPurchaseListAPIResult> requestPurchases({
-    String? applicationUserName,
-  }) async {
-    final String? customId = await channel.invokeMethod<String?>('GetCustomId');
-    final String? countryCode = await channel.invokeMethod<String?>(
-      'GetCountryCode',
-    );
-    final String checkValue = base64.encode(
-      Hmac(
-            sha256,
-            utf8.encode(_requestParameters['securityKey'] as String? ?? ''),
-          )
-          .convert(
-            utf8.encode(
-              (_requestParameters['appId'] as String? ?? '') +
-                  (customId ?? '') +
-                  (countryCode ?? '') +
-                  _requestItemType +
-                  (_requestParameters['pageNum'] as int? ?? -1).toString(),
-            ),
-          )
-          .bytes,
-    );
-
-    final Map<String, dynamic> arguments = <String, dynamic>{
-      'appId': _requestParameters['appId'],
-      'customId': customId,
-      'countryCode': countryCode,
-      'pageNum': _requestParameters['pageNum'],
-      'checkValue': checkValue,
-    };
-
-    final String? purchaseResponse = await channel.invokeMethod<String?>(
-      'getPurchaseList',
-      arguments,
-    );
-    if (purchaseResponse == null) {
-      throw PlatformException(
-        code: 'no_response',
-        message: 'failed to get response from platform.',
-      );
-    }
-    return GetUserPurchaseListAPIResult.fromJson(
-      json.decode(purchaseResponse) as Map<String, dynamic>,
-    );
->>>>>>> c35a7325
   }
 
   /// Calls
@@ -239,7 +126,6 @@
     required String orderTotal,
     required String orderCurrencyId,
   }) async {
-<<<<<<< HEAD
     final OrderDetails orderDetails = OrderDetails(
         orderItemId: orderItemId,
         orderTitle: orderTitle,
@@ -252,35 +138,12 @@
     );
 
     return _hostApi.buyItem(buyInfo);
-=======
-    final Map<String, dynamic> orderDetails = <String, dynamic>{
-      'OrderItemID': orderItemId,
-      'OrderTitle': orderTitle,
-      'OrderTotal': orderTotal,
-      'OrderCurrencyID': orderCurrencyId,
-    };
-    final Map<String, dynamic> arguments = <String, dynamic>{
-      'appId': _requestParameters['appId'],
-      'payDetails': json.encode(orderDetails),
-    };
-
-    final Map<String, dynamic>? buyResult = await channel
-        .invokeMapMethod<String, dynamic>('buyItem', arguments);
-    if (buyResult == null) {
-      throw PlatformException(
-        code: 'request parameters null',
-        message: 'failed to get response from platform.',
-      );
-    }
-    return BillingBuyData.fromJson(buyResult);
->>>>>>> c35a7325
   }
 
   /// Calls
   /// [`BillingManager-verifyInvoice`](https://developer.samsung.com/smarttv/develop/api-references/samsung-product-api-references/billing-api.html#BillingManager-verifyInvoice)
   /// to enables implementing the Samsung Checkout Client module within the application.
   /// Checks whether a purchase, corresponding to a specific "InvoiceID", was successful.
-<<<<<<< HEAD
   Future<VerifyInvoiceAPIResult> verifyInvoice(
       {required String invoiceId}) async {
     final String? customId = await _hostApi.getCustomId();
@@ -291,51 +154,6 @@
       customId: customId,
       countryCode: countryCode,
     );
-=======
-  Future<VerifyInvoiceAPIResult> verifyInvoice({
-    required String invoiceId,
-  }) async {
-    final String? customId = await channel.invokeMethod<String?>('GetCustomId');
-    final String? countryCode = await channel.invokeMethod<String?>(
-      'GetCountryCode',
-    );
-    final Map<String, dynamic> arguments = <String, dynamic>{
-      'invoiceId': invoiceId,
-      'appId': _requestParameters['appId'],
-      'customId': customId,
-      'countryCode': countryCode,
-    };
-
-    final String? verifyInvoiceResult = await channel.invokeMethod<String>(
-      'verifyInvoice',
-      arguments,
-    );
-    if (verifyInvoiceResult == null) {
-      throw PlatformException(
-        code: 'no_response',
-        message: 'failed to get response from platform.',
-      );
-    }
-    return VerifyInvoiceAPIResult.fromJson(
-      json.decode(verifyInvoiceResult) as Map<String, dynamic>,
-    );
-  }
-}
-
-/// Dart wrapper around [`ServiceAvailableAPIResult`] in (https://developer.samsung.com/smarttv/develop/api-references/samsung-product-api-references/billing-api.html).
-///
-/// Defines a dictionary for data returned by the IsServiceAvailable API.
-/// This only can be used in [BillingManager.isAvailable].
-@JsonSerializable()
-@immutable
-class ServiceAvailableAPIResult {
-  /// Creates a [ServiceAvailableAPIResult] with the given purchase details.
-  const ServiceAvailableAPIResult({
-    required this.status,
-    required this.result,
-    this.serviceYn,
-  });
->>>>>>> c35a7325
 
     return _hostApi.verifyInvoice(invoice);
   }
@@ -457,87 +275,6 @@
   final ItemDetails itemDetails;
 }
 
-<<<<<<< HEAD
-=======
-/// Dart wrapper around [`BillingBuyData`](https://developer.samsung.com/smarttv/develop/api-references/samsung-product-api-references/billing-api.html#BillingBuyData).
-///
-/// Defines the payment result and information.
-@JsonSerializable()
-@immutable
-class BillingBuyData {
-  /// Creates a [BillingBuyData] with the given purchase details.
-  const BillingBuyData({required this.payResult, required this.payDetails});
-
-  /// Constructs an instance of this from a json string.
-  ///
-  /// The json needs to have named string keys with values matching the names and
-  /// types of all of the members on this class.
-  factory BillingBuyData.fromJson(Map<String, dynamic> json) =>
-      _$BillingBuyDataFromJson(json);
-
-  /// Constructs an instance of this to a json string.
-  Map<String, dynamic> toJson() => _$BillingBuyDataToJson(this);
-
-  /// The payment result
-  @JsonKey(defaultValue: '')
-  final String payResult;
-
-  /// The payment information. It is same with paymentDetails param of buyItem.
-  @JsonKey(defaultValue: <String, String>{})
-  final Map<String, String> payDetails;
-}
-
-/// Dart wrapper around [`GetUserPurchaseListAPIResult`] in (https://developer.samsung.com/smarttv/develop/api-references/samsung-product-api-references/billing-api.html).
-///
-/// Defines a dictionary for data returned by the getUserPurchaseList API.
-/// This only can be used in [BillingManager.requestPurchases]
-@JsonSerializable()
-@immutable
-class GetUserPurchaseListAPIResult {
-  /// Creates a [GetUserPurchaseListAPIResult] with the given purchase details.
-  const GetUserPurchaseListAPIResult({
-    required this.cpStatus,
-    this.cpResult,
-    required this.invoiceDetails,
-    required this.totalCount,
-    required this.checkValue,
-  });
-
-  /// Constructs an instance of this from a json string.
-  ///
-  /// The json needs to have named string keys with values matching the names and
-  /// types of all of the members on this class.
-  factory GetUserPurchaseListAPIResult.fromJson(Map<String, dynamic> json) =>
-      _$GetUserPurchaseListAPIResultFromJson(json);
-
-  /// Constructs an instance of this to a json string.
-  Map<String, dynamic> toJson() => _$GetUserPurchaseListAPIResultToJson(this);
-
-  /// It returns "100000" in success and other codes in failure. Refer to DPI Error Code.
-  @JsonKey(defaultValue: '', name: 'CPStatus')
-  final String cpStatus;
-
-  /// The result message:
-  /// "EOF":Last page of the product list
-  /// "hasNext:TRUE" Product list has further pages
-  /// Other error message, depending on the DPI result code
-  @JsonKey(defaultValue: '', name: 'CPResult')
-  final String? cpResult;
-
-  /// Total number of invoices.
-  @JsonKey(defaultValue: 0, name: 'TotalCount')
-  final int? totalCount;
-
-  /// Security check value.
-  @JsonKey(defaultValue: '', name: 'CheckValue')
-  final String? checkValue;
-
-  /// InvoiceDetailsin JSON format.
-  @JsonKey(defaultValue: <InvoiceDetails>[], name: 'InvoiceDetails')
-  final List<InvoiceDetails> invoiceDetails;
-}
-
->>>>>>> c35a7325
 /// Dart wrapper around [`InvoiceDetails`] in (https://developer.samsung.com/smarttv/develop/api-references/samsung-product-api-references/billing-api.html).
 ///
 /// Defines a dictionary for the GetUserPurchaseListAPIResult dictionary 'InvoiceDetails' parameter.
@@ -664,19 +401,19 @@
   ) {
     final SamsungCheckoutPurchaseDetails purchaseDetails =
         SamsungCheckoutPurchaseDetails(
-          purchaseID: invoiceDetails.invoiceId,
-          productID: invoiceDetails.itemId,
-          verificationData: PurchaseVerificationData(
-            localVerificationData: invoiceDetails.invoiceId,
-            serverVerificationData: invoiceDetails.invoiceId,
-            source: kIAPSource,
-          ),
-          transactionDate: invoiceDetails.orderTime,
-          status: const PurchaseStateConverter().toPurchaseStatus(
-            invoiceDetails.cancelStatus,
-          ),
-          invoiceDetails: invoiceDetails,
-        );
+      purchaseID: invoiceDetails.invoiceId,
+      productID: invoiceDetails.itemId,
+      verificationData: PurchaseVerificationData(
+        localVerificationData: invoiceDetails.invoiceId,
+        serverVerificationData: invoiceDetails.invoiceId,
+        source: kIAPSource,
+      ),
+      transactionDate: invoiceDetails.orderTime,
+      status: const PurchaseStateConverter().toPurchaseStatus(
+        invoiceDetails.cancelStatus,
+      ),
+      invoiceDetails: invoiceDetails,
+    );
 
     if (purchaseDetails.status == PurchaseStatus.error) {
       purchaseDetails.error = IAPError(
@@ -732,35 +469,4 @@
         return PurchaseStatus.canceled;
     }
   }
-<<<<<<< HEAD
-=======
-}
-
-/// The type of product.
-/// Enum representing potential [ItemDetails.itemType]s and [InvoiceDetails.itemType]s.
-/// Wraps
-/// [`Product`]（https://developer.samsung.com/smarttv/develop/guides/samsung-checkout/samsung-checkout-dpi-portal.html#Product)
-/// See the linked documentation for an explanation of the different constants.
-@JsonEnum(alwaysCreate: true)
-enum ItemType {
-  /// None type.
-  @JsonValue(0)
-  none,
-
-  /// Consumers can purchase this type of product anytime.
-  @JsonValue(1)
-  consumable,
-
-  /// Consumers can purchase this type of product only once.
-  @JsonValue(2)
-  nonComsumabel,
-
-  /// Once this type of product is purchased, repurchase cannot be made during the time when the product effect set by CP lasts.
-  @JsonValue(3)
-  limitedPeriod,
-
-  /// DPI system processes automatic payment on a certain designated cycle.
-  @JsonValue(4)
-  subscription,
->>>>>>> c35a7325
 }