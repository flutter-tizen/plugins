# in_app_purchase_tizen

The Tizen implementation of [`in_app_purchase`](https://pub.dev/packages/in_app_purchase) based on the [Samsung Checkout](https://developer.samsung.com/smarttv/develop/guides/samsung-checkout/samsung-checkout.html) API.

## Supported devices

This plugin is only supported on Samsung Smart TVs running Tizen 5.5 and above.

## Required privileges

To use this plugin in a Tizen application, you need to declare the following privileges in your `tizen-manifest.xml` file.

```xml
<privileges>
  <privilege>http://developer.samsung.com/privilege/billing</privilege>
  <privilege>http://developer.samsung.com/privilege/sso.partner</privilege>
  <privilege>http://tizen.org/privilege/appmanager.launch</privilege>
</privileges>
```

The sso.partner privilege is required by the [Sso API](https://developer.samsung.com/smarttv/develop/api-references/samsung-product-api-references/sso-api.html) to internally obtain the user's custom ID (UID). Your app must be signed with a [partner-level certificate](https://docs.tizen.org/application/dotnet/get-started/certificates/creating-certificates) to use this privilege.

## Preparation

Follow these steps before setting up in-app purchases for your application:

1. [Register your application](https://github.com/flutter-tizen/flutter-tizen/blob/master/doc/publish-app.md) at the [Samsung Apps TV Seller Office](https://seller.samsungapps.com/tv) if you haven't registered yet. You do not need to complete the registration process at this point. Go to the **Billing Info** page of the app and set the **Samsung Checkout** checkbox to ON. You can return back to this page and finish the registration process when the final version of your app is ready.

2. Log in to the [Samsung Checkout DPI Portal](https://dpi.samsungcheckout.com) and register your in-app items. You can find your **App ID** and **Security Key** in the [**App Details Setting**](https://dpi.samsungcheckout.com/settings/appdetails) page. These values will be used as request parameters in your app code.

## Usage

This package is not an _endorsed_ implementation of `in_app_purchase`. Therefore, you have to include `in_app_purchase_tizen` alongside `in_app_purchase` as dependencies in your `pubspec.yaml` file.

```yaml
dependencies:
  in_app_purchase: ^3.1.4
  in_app_purchase_tizen: ^0.1.0
```

Then you can import `in_app_purchase` and `in_app_purchase_tizen` in your Dart code:

```dart
import 'package:in_app_purchase/in_app_purchase.dart';
import 'package:in_app_purchase_tizen/in_app_purchase_tizen.dart';
```

You must call `setRequestParameters` to set required parameters before making any plugin API call.

```dart
final InAppPurchaseTizenPlatformAddition platformAddition = _inAppPurchase
    .getPlatformAddition<InAppPurchaseTizenPlatformAddition>();
platformAddition.setRequestParameters(
<<<<<<< HEAD
  appId: 'your_app_id',
=======
  appId: 'your_dpi_app_id',
  serverType: 'DEV',
  countryCode: 'US',
>>>>>>> d5eae64d
  pageSize: 20,
  pageNum: 1,
  securityKey: 'your_security_key',
);

final ProductDetailsResponse response =
    await _inAppPurchase.queryProductDetails(<String>{});
```

For detailed usage, see https://pub.dev/packages/in_app_purchase#usage and the [example](example/lib) app.

For more information on the Samsung Checkout API, visit the following pages.

- [Samsung Developers: Implementing the Purchase Process](https://developer.samsung.com/smarttv/develop/guides/samsung-checkout/implementing-the-purchase-process.html)
- [Samsung Developers: Billing API References](https://developer.samsung.com/smarttv/develop/api-references/samsung-product-api-references/billing-api.html)

## Supported APIs

- [x] `InAppPurchase.purchaseStream`
- [x] `InAppPurchase.isAvailable`
- [x] `InAppPurchase.queryProductDetails`
- [x] `InAppPurchase.buyNonConsumable`
- [x] `InAppPurchase.buyConsumable`
- [ ] `InAppPurchase.completePurchase` (Andriod/iOS-only)
- [x] `InAppPurchase.restorePurchases`<|MERGE_RESOLUTION|>--- conflicted
+++ resolved
@@ -51,13 +51,7 @@
 final InAppPurchaseTizenPlatformAddition platformAddition = _inAppPurchase
     .getPlatformAddition<InAppPurchaseTizenPlatformAddition>();
 platformAddition.setRequestParameters(
-<<<<<<< HEAD
-  appId: 'your_app_id',
-=======
   appId: 'your_dpi_app_id',
-  serverType: 'DEV',
-  countryCode: 'US',
->>>>>>> d5eae64d
   pageSize: 20,
   pageNum: 1,
   securityKey: 'your_security_key',
